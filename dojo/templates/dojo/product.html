--- conflicted
+++ resolved
@@ -215,13 +215,6 @@
                                 {% if system_settings.enable_github %}
                                 <td class="text-center">
                                 {% for github_conf in prod.github_confs %}
-<<<<<<< HEAD
-                                <i class="fa fa-bug has-popover" title="<i class='fa fa-bug'></i> <b>GitHub Configuration</b>" data-trigger="hover" data-container="body" data-html="true" data-placement="bottom"
-                                  data-content="<b>GitHub:</b> {{ github_conf.git_conf }}<br/>
-                                  <b>Project Key:</b> {{ github_conf.git_project }}<br/>
-                                  <b>Push Notes:</b> {{ github_conf.push_notes }}">
-                                </i>
-=======
                                   {% if github_conf.git_conf is not None %}
                                     <i class="fa fa-bug has-popover" title="<i class='fa fa-bug'></i> <b>GitHub Configuration</b>" data-trigger="hover" data-container="body" data-html="true" data-placement="bottom"
                                       data-content="<b>GitHub:</b> {{ github_conf.git_conf }}<br/>
@@ -229,7 +222,6 @@
                                       <b>Push Notes:</b> {{ github_conf.push_notes }}">
                                     </i>
                                   {% endif %}
->>>>>>> 51cadfd2
                                 {% endfor %}
                                 </td>
                                 {% endif %}
@@ -354,7 +346,6 @@
                     { "data": "product_type" },
                 ],
                 order: [],
-<<<<<<< HEAD
                 columnDefs: [
                     { 
                         "orderable": false,
@@ -364,10 +355,6 @@
                         targets: [0],
                         className: 'noVis'
                     }
-=======
-                "columnDefs": [
-                    { "orderable": false, "targets": [0] }
->>>>>>> 51cadfd2
                 ],
                 dom: 'Bfrtip',
                 paging: false,
