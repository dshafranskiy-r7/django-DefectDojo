--- conflicted
+++ resolved
@@ -302,10 +302,7 @@
     r'complete/google-oauth2/',
     r'complete/okta-oauth2/',
     r'empty_survey/([\d]+)/answer'
-<<<<<<< HEAD
-=======
     r'complete/azuread-tenant-oauth2/',
->>>>>>> 77b24963
 )
 
 # ------------------------------------------------------------------------------
