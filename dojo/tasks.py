from __future__ import absolute_import
from __future__ import unicode_literals

import tempfile
from datetime import timedelta
from django.db.models import Count
from django.conf import settings
from django.core.files.base import ContentFile
from django.core.urlresolvers import reverse
from django.template.loader import render_to_string
from django.utils.http import urlencode
from celery.utils.log import get_task_logger
from celery.decorators import task
from dojo.models import Finding, Engagement, System_Settings
from django.utils import timezone
from django.db.models import Q

import pdfkit
from dojo.celery import app
from dojo.utils import sync_dedupe, sync_false_history
from dojo.reports.widgets import report_widget_factory
<<<<<<< HEAD
from dojo.utils import add_comment, add_epic, add_issue, update_epic, update_issue, \
                        close_epic, get_system_setting, create_notification, sync_rules
=======
from dojo.utils import add_comment, add_epic, add_issue, update_epic, update_issue, close_epic, create_notification
>>>>>>> e97c1379

import logging
fmt = getattr(settings, 'LOG_FORMAT', None)
lvl = getattr(settings, 'LOG_LEVEL', logging.DEBUG)
logging.basicConfig(format=fmt, level=lvl)

logger = get_task_logger(__name__)


# Logs the error to the alerts table, which appears in the notification toolbar
def log_generic_alert(source, title, description):
    create_notification(event='other', title=title, description=description,
                        icon='bullseye', source=source)


@app.task(bind=True)
def add_alerts(self, runinterval):
    now = timezone.now()

    upcoming_engagements = Engagement.objects.filter(target_start__gt=now + timedelta(days=3), target_start__lt=now + timedelta(days=3) + runinterval).order_by('target_start')
    for engagement in upcoming_engagements:
        create_notification(event='upcoming_engagement',
                            title='Upcoming engagement: %s' % engagement.name,
                            engagement=engagement,
                            recipients=[engagement.lead],
                            url=reverse('view_engagement', args=(engagement.id,)))

    stale_engagements = Engagement.objects.filter(
        target_start__gt=now - runinterval,
        target_end__lt=now,
        status='In Progress').order_by('-target_end')
    for eng in stale_engagements:
        create_notification(event='stale_engagement',
                            title='Stale Engagement: %s' % eng.name,
                            description='The engagement "%s" is stale. Target end was %s.' % (eng.name, eng.target_end.strftime("%b. %d, %Y")),
                            url=reverse('view_engagement', args=(eng.id,)),
                            recipients=[eng.lead])

    system_settings = System_Settings.objects.get()
    if system_settings.engagement_auto_close:
        # Close Engagements Older than 3 days and updated older than 3 days (default) or is null
        close_days = system_settings.engagement_auto_close_days
        unclosed_engagements = Engagement.objects.filter(
            Q(updated__lt=now + timedelta(days=close_days)) | Q(updated__isnull=True),
            target_end__lt=now + timedelta(days=close_days),
            status='In Progress').order_by('-target_end')

        for eng in unclosed_engagements:
            create_notification(event='auto_close_engagement',
                                title='Auto-Closed Engagement: %s' % eng.name,
                                description='The engagement "%s" has auto-closed. Target end was %s.' % (eng.name, eng.target_end.strftime("%b. %d, %Y")),
                                url=reverse('view_engagement', args=(eng.id,)),
                                recipients=[eng.lead])

        unclosed_engagements.update(status="Completed", active=False, updated=timezone.now())


@app.task(bind=True)
def async_pdf_report(self,
                     report=None,
                     template="None",
                     filename='report.pdf',
                     report_title=None,
                     report_subtitle=None,
                     report_info=None,
                     context={},
                     uri=None):
    xsl_style_sheet = settings.DOJO_ROOT + "/static/dojo/xsl/pdf_toc.xsl"
    x = urlencode({'title': report_title,
                   'subtitle': report_subtitle,
                   'info': report_info})

    cover = context['host'] + reverse(
        'report_cover_page') + "?" + x

    try:
        config = pdfkit.configuration(wkhtmltopdf=settings.WKHTMLTOPDF_PATH)
        report.task_id = async_pdf_report.request.id
        report.save()
        bytes = render_to_string(template, context)
        itoc = context['include_table_of_contents']
        if itoc:
            toc = {'xsl-style-sheet': xsl_style_sheet}
        else:
            toc = None
        pdf = pdfkit.from_string(bytes,
                                 False,
                                 configuration=config,
                                 cover=cover,
                                 toc=toc)
        if report.file.name:
            with open(report.file.path, 'w') as f:
                f.write(pdf)
            f.close()
        else:
            f = ContentFile(pdf)
            report.file.save(filename, f)
        report.status = 'success'
        report.done_datetime = timezone.now()
        report.save()

        create_notification(event='report_created', title='Report created', description='The report "%s" is ready.' % report.name, url=uri, report=report, objowner=report.requester)
    except Exception as e:
        report.status = 'error'
        report.save()
        log_generic_alert("PDF Report", "Report Creation Failure", "Make sure WKHTMLTOPDF is installed. " + str(e))
    return True


@app.task(bind=True)
def async_custom_pdf_report(self,
                            report=None,
                            template="None",
                            filename='report.pdf',
                            host=None,
                            user=None,
                            uri=None,
                            finding_notes=False,
                            finding_images=False):
    config = pdfkit.configuration(wkhtmltopdf=settings.WKHTMLTOPDF_PATH)

    selected_widgets = report_widget_factory(json_data=report.options, request=None, user=user,
                                             finding_notes=finding_notes, finding_images=finding_images, host=host)

    widgets = selected_widgets.values()
    temp = None

    try:
        report.task_id = async_custom_pdf_report.request.id
        report.save()

        toc = None
        toc_depth = 4

        if 'table-of-contents' in selected_widgets:
            xsl_style_sheet_tempalte = "dojo/pdf_toc.xsl"
            temp = tempfile.NamedTemporaryFile()

            toc_settings = selected_widgets['table-of-contents']

            toc_depth = toc_settings.depth
            toc_bytes = render_to_string(xsl_style_sheet_tempalte, {'widgets': widgets,
                                                                    'depth': toc_depth,
                                                                    'title': toc_settings.title})
            temp.write(toc_bytes)
            temp.seek(0)

            toc = {'toc-header-text': toc_settings.title,
                   'xsl-style-sheet': temp.name}

        # default the cover to not come first by default
        cover_first_val = False

        cover = None
        if 'cover-page' in selected_widgets:
            cover_first_val = True
            cp = selected_widgets['cover-page']
            x = urlencode({'title': cp.title,
                           'subtitle': cp.sub_heading,
                           'info': cp.meta_info})
            cover = host + reverse(
                'report_cover_page') + "?" + x
        bytes = render_to_string(template, {'widgets': widgets,
                                            'toc_depth': toc_depth,
                                            'host': host,
                                            'report_name': report.name})
        pdf = pdfkit.from_string(bytes,
                                 False,
                                 configuration=config,
                                 toc=toc,
                                 cover=cover,
                                 cover_first=cover_first_val)

        if report.file.name:
            with open(report.file.path, 'w') as f:
                f.write(pdf)
            f.close()
        else:
            f = ContentFile(pdf)
            report.file.save(filename, f)
        report.status = 'success'
        report.done_datetime = timezone.now()
        report.save()

        create_notification(event='report_created', title='Report created', description='The report "%s" is ready.' % report.name, url=uri, report=report, objowner=report.requester)
    except Exception as e:
        report.status = 'error'
        report.save()
        # email_requester(report, uri, error=e)
        # raise e
        log_generic_alert("PDF Report", "Report Creation Failure", "Make sure WKHTMLTOPDF is installed. " + str(e))
    finally:
        if temp is not None:
            # deleting temp xsl file
            temp.close()

    return True


@task(name='add_issue_task')
def add_issue_task(find, push_to_jira):
    logger.info("add issue task")
    add_issue(find, push_to_jira)


@task(name='update_issue_task')
def update_issue_task(find, old_status, push_to_jira):
    logger.info("add issue task")
    update_issue(find, old_status, push_to_jira)


@task(name='add_epic_task')
def add_epic_task(eng, push_to_jira):
    logger.info("add epic task")
    add_epic(eng, push_to_jira)


@task(name='update_epic_task')
def update_epic_task(eng, push_to_jira):
    logger.info("update epic task")
    update_epic(eng, push_to_jira)


@task(name='close_epic_task')
def close_epic_task(eng, push_to_jira):
    logger.info("close epic task")
    close_epic(eng, push_to_jira)


@task(name='add comment')
def add_comment_task(find, note):
    logger.info("add comment")
    add_comment(find, note)


@app.task(name='async_dedupe')
def async_dedupe(new_finding, *args, **kwargs):
    logger.info("running deduplication")
    sync_dedupe(new_finding, *args, **kwargs)

<<<<<<< HEAD
@app.task(name='applying rules')
def async_rules(new_finding, *args, **kwargs):
    logger.info("applying rules")
    sync_rules(new_finding, *args, **kwargs)
=======
>>>>>>> e97c1379

@app.task(name='async_false_history')
def async_false_history(new_finding, *args, **kwargs):
    logger.info("running false_history")
    sync_false_history(new_finding, *args, **kwargs)


@app.task(bind=True)
def async_dupe_delete(*args, **kwargs):
    logger.info("delete excess duplicates")
    system_settings = System_Settings.objects.get()
    if system_settings.delete_dupulicates:
        dupe_max = system_settings.max_dupes
        findings = Finding.objects.all().annotate(num_dupes=Count('duplicate_list')).filter(num_dupes__gt=dupe_max)
        for finding in findings:
            duplicate_list = finding.duplicate_list.all().order_by('date').all()
            dupe_count = len(duplicate_list) - dupe_max
            for finding in duplicate_list:
                finding.delete()
                dupe_count = dupe_count - 1
                if dupe_count == 0:
                    break


@task(name='celery_status', ignore_result=False)
def celery_status():
    return True<|MERGE_RESOLUTION|>--- conflicted
+++ resolved
@@ -19,12 +19,8 @@
 from dojo.celery import app
 from dojo.utils import sync_dedupe, sync_false_history
 from dojo.reports.widgets import report_widget_factory
-<<<<<<< HEAD
 from dojo.utils import add_comment, add_epic, add_issue, update_epic, update_issue, \
                         close_epic, get_system_setting, create_notification, sync_rules
-=======
-from dojo.utils import add_comment, add_epic, add_issue, update_epic, update_issue, close_epic, create_notification
->>>>>>> e97c1379
 
 import logging
 fmt = getattr(settings, 'LOG_FORMAT', None)
@@ -265,13 +261,11 @@
     logger.info("running deduplication")
     sync_dedupe(new_finding, *args, **kwargs)
 
-<<<<<<< HEAD
 @app.task(name='applying rules')
 def async_rules(new_finding, *args, **kwargs):
     logger.info("applying rules")
     sync_rules(new_finding, *args, **kwargs)
-=======
->>>>>>> e97c1379
+
 
 @app.task(name='async_false_history')
 def async_false_history(new_finding, *args, **kwargs):
