# #  findings
import base64
import json
import logging
import mimetypes
import os
import shutil
from jira import JIRA
from datetime import datetime

from django.conf import settings
from django.contrib import messages
from django.contrib.auth.decorators import user_passes_test
from django.core.exceptions import PermissionDenied
from django.core.urlresolvers import reverse
from django.http import Http404, HttpResponse
from django.http import HttpResponseNotFound
from django.http import HttpResponseRedirect, HttpResponseForbidden
from django.http import StreamingHttpResponse
from django.shortcuts import render, get_object_or_404
from django.utils import formats
from django.utils.safestring import mark_safe
from pytz import timezone

from dojo.filters import OpenFindingFilter, \
    OpenFingingSuperFilter, AcceptedFingingSuperFilter, \
    ClosedFingingSuperFilter, TemplateFindingFilter
from dojo.forms import NoteForm, CloseFindingForm, FindingForm, PromoteFindingForm, FindingTemplateForm, \
    DeleteFindingTemplateForm, FindingImageFormSet, JIRAFindingForm, ReviewFindingForm, ClearFindingReviewForm, \
<<<<<<< HEAD
    DefectFindingForm, ApplyFindingTemplateForm
from dojo.models import Product_Type, Finding, Notes, Test, \
=======
    DefectFindingForm, StubFindingForm
from dojo.models import Product_Type, Finding, Notes, \
>>>>>>> 2b55d8e6
    Risk_Acceptance, BurpRawRequestResponse, Stub_Finding, Endpoint, Finding_Template, FindingImage, \
    FindingImageAccessToken, JIRA_Issue, JIRA_PKey, JIRA_Conf, Dojo_User, Cred_User, Cred_Mapping, Test
from dojo.utils import get_page_items, add_breadcrumb, FileIterWrapper, send_review_email, process_notifications, \
    add_comment, add_epic, add_issue, update_epic, update_issue, close_epic, jira_get_resolution_id, \
    jira_change_resolution_id, get_jira_connection, get_system_setting

from dojo.tasks import add_issue_task, update_issue_task, add_comment_task

localtz = timezone(get_system_setting('time_zone'))

logging.basicConfig(
    level=logging.DEBUG,
    format='[%(asctime)s] %(levelname)s [%(name)s:%(lineno)d] %(message)s',
    datefmt='%d/%b/%Y %H:%M:%S',
    filename=settings.DOJO_ROOT + '/../django_app.log',
)
logger = logging.getLogger(__name__)

"""
Greg
Status: in prod
on the nav menu open findings returns all the open findings for a given
engineer
"""


def open_findings(request):
    findings = Finding.objects.filter(mitigated__isnull=True,
                                      verified=True,
                                      false_p=False,
                                      duplicate=False,
                                      out_of_scope=False)

    if request.user.is_staff:
        findings = OpenFingingSuperFilter(request.GET, queryset=findings, user=request.user)
    else:
        findings = findings.filter(test__engagement__product__authorized_users__in=[request.user])
        findings = OpenFindingFilter(request.GET, queryset=findings, user=request.user)

    title_words = [word
                   for finding in findings.qs
                   for word in finding.title.split() if len(word) > 2]

    title_words = sorted(set(title_words))
    paged_findings = get_page_items(request, findings.qs, 25)

    product_type = None
    if 'test__engagement__product__prod_type' in request.GET:
        p = request.GET.getlist('test__engagement__product__prod_type', [])
        if len(p) == 1:
            product_type = get_object_or_404(Product_Type, id=p[0])

    add_breadcrumb(title="Open findings", top_level=not len(request.GET), request=request)

    return render(request,
                  'dojo/open_findings.html',
                  {"findings": paged_findings,
                   "filtered": findings,
                   "title_words": title_words,
                   })


"""
Greg, Jay
Status: in prod
on the nav menu accpted findings returns all the accepted findings for a given
engineer
"""


@user_passes_test(lambda u: u.is_staff)
def accepted_findings(request):
    user = request.user

    findings = Finding.objects.filter(risk_acceptance__isnull=False)
    findings = AcceptedFingingSuperFilter(request.GET, queryset=findings)
    title_words = [word for ra in
                   Risk_Acceptance.objects.all()
                   for finding in ra.accepted_findings.order_by(
            'title').values('title').distinct()
                   for word in finding['title'].split() if len(word) > 2]

    title_words = sorted(set(title_words))
    paged_findings = get_page_items(request, findings.qs, 25)

    add_breadcrumb(title="Accepted findings", top_level=not len(request.GET), request=request)

    return render(request,
                  'dojo/accepted_findings.html',
                  {"findings": paged_findings,
                   "filtered": findings,
                   "title_words": title_words,
                   })


@user_passes_test(lambda u: u.is_staff)
def closed_findings(request):
    findings = Finding.objects.filter(mitigated__isnull=False)
    findings = ClosedFingingSuperFilter(request.GET, queryset=findings)
    title_words = [word
                   for finding in findings.qs
                   for word in finding.title.split() if len(word) > 2]

    title_words = sorted(set(title_words))
    paged_findings = get_page_items(request, findings.qs, 25)
    add_breadcrumb(title="Closed findings", top_level=not len(request.GET), request=request)
    return render(request,
                  'dojo/closed_findings.html',
                  {"findings": paged_findings,
                   "filtered": findings,
                   "title_words": title_words,
                   })


def view_finding(request, fid):
    finding = get_object_or_404(Finding, id=fid)
    cred_finding = Cred_Mapping.objects.filter(finding=finding.id).select_related('cred_id').order_by('cred_id')
    creds = Cred_Mapping.objects.filter(test=finding.test.id).select_related('cred_id').order_by('cred_id')
    cred_engagement = Cred_Mapping.objects.filter(engagement=finding.test.engagement.id).select_related('cred_id').order_by('cred_id')
    user = request.user
    try:
        jissue = JIRA_Issue.objects.get(finding=finding)
    except:
        jissue = None
        pass
    try:
        jpkey = JIRA_PKey.objects.get(product=finding.test.engagement.product)
        jconf = jpkey.conf
    except:
        jconf = None
        pass
    dojo_user = get_object_or_404(Dojo_User, id=user.id)
    if user.is_staff or user in finding.test.engagement.product.authorized_users.all():
        pass  # user is authorized for this product
    else:
        raise PermissionDenied

    notes = finding.notes.all()

    if request.method == 'POST':
        form = NoteForm(request.POST)
        if form.is_valid():
            new_note = form.save(commit=False)
            new_note.author = request.user
            new_note.date = datetime.now(tz=localtz)
            new_note.save()
            finding.notes.add(new_note)
            finding.last_reviewed = new_note.date
            finding.last_reviewed_by = user
            finding.save()
            if jissue is not None:
                add_comment_task(finding, new_note)
            form = NoteForm()
            url = request.build_absolute_uri(reverse("view_finding", args=(finding.id,)))
            title= "Finding: "+ finding.title
            process_notifications(request, new_note, url, title)
            messages.add_message(request,
                                 messages.SUCCESS,
                                 'Note saved.',
                                 extra_tags='alert-success')
    else:
        form = NoteForm()

    try:
        reqres = BurpRawRequestResponse.objects.get(finding=finding)
        burp_request = base64.b64decode(reqres.burpRequestBase64)
        burp_response = base64.b64decode(reqres.burpResponseBase64)
    except:
        reqres = None
        burp_request = None
        burp_response = None

    add_breadcrumb(parent=finding, top_level=False, request=request)
    return render(request, 'dojo/view_finding.html',
                  {'finding': finding,
                   'burp_request': burp_request,
                   'jissue': jissue,
                   'jconf': jconf,
                   'cred_finding': cred_finding,
                   'creds': creds,
                   'cred_engagement': cred_engagement,
                   'burp_response': burp_response, 'dojo_user': dojo_user,
                   'user': user, 'notes': notes, 'form': form})


@user_passes_test(lambda u: u.is_staff)
def close_finding(request, fid):
    finding = get_object_or_404(Finding, id=fid)
    # in order to close a finding, we need to capture why it was closed
    # we can do this with a Note
    if request.method == 'POST':
        form = CloseFindingForm(request.POST)

        if form.is_valid():
            now = datetime.now(tz=localtz)
            new_note = form.save(commit=False)
            new_note.author = request.user
            new_note.date = now
            new_note.save()
            finding.notes.add(new_note)
            finding.active = False
            finding.mitigated = now
            finding.mitigated_by = request.user
            finding.last_reviewed = finding.mitigated
            finding.last_reviewed_by = request.user
            finding.endpoints.clear()
            finding.save()

            messages.add_message(request,
                                 messages.SUCCESS,
                                 'Finding closed.',
                                 extra_tags='alert-success')
            return HttpResponseRedirect(reverse('view_test', args=(finding.test.id,)))

    else:
        form = CloseFindingForm()

    add_breadcrumb(parent=finding, title="Close", top_level=False, request=request)
    return render(request, 'dojo/close_finding.html',
                  {'finding': finding,
                   'user': request.user, 'form': form})

@user_passes_test(lambda u: u.is_staff)
def defect_finding_review(request, fid):
    finding = get_object_or_404(Finding, id=fid)
    # in order to close a finding, we need to capture why it was closed
    # we can do this with a Note
    if request.method == 'POST':
        form = DefectFindingForm(request.POST)

        if form.is_valid():
            now = datetime.now(tz=localtz)
            new_note = form.save(commit=False)
            new_note.author = request.user
            new_note.date = now
            new_note.save()
            finding.notes.add(new_note)
            finding.under_defect_review = False
            defect_choice = form.cleaned_data['defect_choice']

            if defect_choice == "Close Finding":
                finding.active = False
                finding.mitigated = now
                finding.mitigated_by = request.user
                finding.last_reviewed = finding.mitigated
                finding.last_reviewed_by = request.user
                finding.endpoints.clear()
                jira = get_jira_connection(finding)
                j_issue = JIRA_Issue.objects.get(finding=finding)
                issue = jira.issue(j_issue.jira_id)
                #If the issue id is closed jira will return Reopen Issue
                resolution_id = jira_get_resolution_id(jira, issue, "Reopen Issue")
                if resolution_id is None:
                    resolution_id = jira_get_resolution_id(jira, issue, "Resolve Issue")
                    jira_change_resolution_id(jira, issue, resolution_id)
                    new_note.entry = new_note.entry + "\nJira issue set to resolved."
            else:
                #Re-open finding with notes stating why re-open
                jira = get_jira_connection(finding)
                j_issue = JIRA_Issue.objects.get(finding=finding)
                issue = jira.issue(j_issue.jira_id)
                resolution_id = jira_get_resolution_id(jira, issue, "Resolve Issue")
                if resolution_id is not None:
                    jira_change_resolution_id(jira, issue, resolution_id)
                    new_note.entry = new_note.entry + "\nJira issue re-opened."

            #Update Dojo and Jira with a notes
            add_comment(finding, new_note, force_push=True)
            finding.save()

            messages.add_message(request,
                                 messages.SUCCESS,
                                 'Defect Reviewed',
                                 extra_tags='alert-success')
            return HttpResponseRedirect(reverse('view_test', args=(finding.test.id,)))

    else:
        form = DefectFindingForm()

    add_breadcrumb(parent=finding, title="Jira Status Review", top_level=False, request=request)
    return render(request, 'dojo/defect_finding_review.html',
                  {'finding': finding,
                   'user': request.user, 'form': form})


@user_passes_test(lambda u: u.is_staff)
def reopen_finding(request, fid):
    finding = get_object_or_404(Finding, id=fid)
    finding.active = True
    finding.mitigated = None
    finding.mitigated_by = request.user
    finding.last_reviewed = finding.mitigated
    finding.last_reviewed_by = request.user
    finding.save()

    messages.add_message(request,
                         messages.SUCCESS,
                         'Finding closed.',
                         extra_tags='alert-success')
    return HttpResponseRedirect(reverse('view_finding', args=(finding.id,)))


@user_passes_test(lambda u: u.is_staff)
def delete_finding(request, fid):
    finding = get_object_or_404(Finding, id=fid)
    tid = finding.test.id
    del finding.tags
    finding.delete()
    messages.add_message(request,
                         messages.SUCCESS,
                         'Finding deleted successfully.',
                         extra_tags='alert-success')
    return HttpResponseRedirect(reverse('view_test', args=(tid,)))


@user_passes_test(lambda u: u.is_staff)
def edit_finding(request, fid):
    finding = get_object_or_404(Finding, id=fid)
    old_status = finding.status()
    form = FindingForm(instance=finding)
    form.initial['tags'] = [tag.name for tag in finding.tags]
    form_error = False
    jform = None
    try:
        jissue = JIRA_Issue.objects.get(finding=finding)
        enabled = True
    except:
        enabled = False
        pass

    if get_system_setting('enable_jira') and JIRA_PKey.objects.filter(product=finding.test.engagement.product) != 0:
        jform = JIRAFindingForm(enabled=enabled, prefix='jiraform')

    if request.method == 'POST':
        form = FindingForm(request.POST, instance=finding)
        if form.is_valid():
            new_finding = form.save(commit=False)
            new_finding.test = finding.test
            new_finding.numerical_severity = Finding.get_numerical_severity(
                new_finding.severity)
            if new_finding.false_p or new_finding.active is False:
                new_finding.mitigated = datetime.now(tz=localtz)
                new_finding.mitigated_by = request.user
            if new_finding.active is True:
                new_finding.false_p = False
                new_finding.mitigated = None
                new_finding.mitigated_by = None

            create_template = new_finding.is_template
            # always false now since this will be deprecated soon in favor of new Finding_Template model
            new_finding.is_template = False
            new_finding.endpoints = form.cleaned_data['endpoints']
            new_finding.last_reviewed = datetime.now(tz=localtz)
            new_finding.last_reviewed_by = request.user
            tags = request.POST.getlist('tags')
            t = ", ".join(tags)
            new_finding.tags = t
            new_finding.save()
            if 'jiraform-push_to_jira' in request.POST:
                jform = JIRAFindingForm(request.POST, prefix='jiraform', enabled=enabled)
                if jform.is_valid():
                    try:
                        jissue = JIRA_Issue.objects.get(finding=new_finding)
                        update_issue_task.delay(new_finding, old_status, jform.cleaned_data.get('push_to_jira'))
                    except:
                        add_issue_task.delay(new_finding, jform.cleaned_data.get('push_to_jira'))
                        pass
            tags = request.POST.getlist('tags')
            t = ", ".join(tags)
            new_finding.tags = t

            messages.add_message(request,
                                 messages.SUCCESS,
                                 'Finding saved successfully.',
                                 extra_tags='alert-success')
            if create_template:
                templates = Finding_Template.objects.filter(title=new_finding.title)
                if len(templates) > 0:
                    messages.add_message(request,
                                         messages.ERROR,
                                         'A finding template was not created.  A template with this title already '
                                         'exists.',
                                         extra_tags='alert-danger')
                else:
                    template = Finding_Template(title=new_finding.title,
                                                cwe=new_finding.cwe,
                                                severity=new_finding.severity,
                                                description=new_finding.description,
                                                mitigation=new_finding.mitigation,
                                                impact=new_finding.impact,
                                                references=new_finding.references,
                                                numerical_severity=new_finding.numerical_severity)
                    template.save()
                    messages.add_message(request,
                                         messages.SUCCESS,
                                         'A finding template was also created.',
                                         extra_tags='alert-success')
            return HttpResponseRedirect(reverse('view_finding', args=(new_finding.id,)))
        else:
            messages.add_message(request,
                                 messages.ERROR,
                                 'There appears to be errors on the form, please correct below.',
                                 extra_tags='alert-danger')
            form_error = True

    if form_error and 'endpoints' in form.cleaned_data:
        form.fields['endpoints'].queryset = form.cleaned_data['endpoints']
    else:
        form.fields['endpoints'].queryset = finding.endpoints.all()
    form.initial['tags'] = [tag.name for tag in finding.tags]
    add_breadcrumb(parent=finding, title="Edit", top_level=False, request=request)
    return render(request, 'dojo/edit_findings.html',
                  {'form': form,
                   'finding': finding,
                   'jform' : jform
                   })


@user_passes_test(lambda u: u.is_staff)
def touch_finding(request, fid):
    finding = get_object_or_404(Finding, id=fid)
    finding.last_reviewed = datetime.now(tz=localtz)
    finding.last_reviewed_by = request.user
    finding.save()
    return HttpResponseRedirect(reverse('view_finding', args=(finding.id,)))


@user_passes_test(lambda u: u.is_staff)
def request_finding_review(request, fid):
    finding = get_object_or_404(Finding, id=fid)
    user = get_object_or_404(Dojo_User, id=request.user.id)
    # in order to review a finding, we need to capture why a review is needed
    # we can do this with a Note
    if request.method == 'POST':
        form = ReviewFindingForm(request.POST)

        if form.is_valid():
            now = datetime.now(tz=localtz)
            new_note = Notes()

            new_note.entry = "Review Request: " + form.cleaned_data['entry']
            new_note.author = request.user
            new_note.date = now
            new_note.save()
            finding.notes.add(new_note)
            finding.active = False
            finding.verified = False
            finding.under_review = True
            finding.review_requested_by = user
            finding.last_reviewed = now
            finding.last_reviewed_by = request.user

            users = form.cleaned_data['reviewers']
            finding.reviewers = users
            finding.save()

            send_review_email(request, user, finding, users, new_note)

            messages.add_message(request,
                                 messages.SUCCESS,
                                 'Finding marked for review and reviewers notified.',
                                 extra_tags='alert-success')
            return HttpResponseRedirect(reverse('view_finding', args=(finding.id,)))

    else:
        form = ReviewFindingForm()

    add_breadcrumb(parent=finding, title="Review Finding", top_level=False, request=request)
    return render(request, 'dojo/review_finding.html',
                  {'finding': finding,
                   'user': user, 'form': form})


@user_passes_test(lambda u: u.is_staff)
def clear_finding_review(request, fid):
    finding = get_object_or_404(Finding, id=fid)
    user = get_object_or_404(Dojo_User, id=request.user.id)
    # in order to clear a review for a finding, we need to capture why and how it was reviewed
    # we can do this with a Note

    if user == finding.review_requested_by or user in finding.reviewers.all():
        pass
    else:
        return HttpResponseForbidden()

    if request.method == 'POST':
        form = ClearFindingReviewForm(request.POST, instance=finding)

        if form.is_valid():
            now = datetime.now(tz=localtz)
            new_note = Notes()
            new_note.entry = "Review Cleared: " + form.cleaned_data['entry']
            new_note.author = request.user
            new_note.date = now
            new_note.save()

            finding = form.save(commit=False)

            finding.under_review = False
            finding.last_reviewed = now
            finding.last_reviewed_by = request.user

            finding.reviewers = []
            finding.save()

            finding.notes.add(new_note)

            messages.add_message(request,
                                 messages.SUCCESS,
                                 'Finding review has been updated successfully.',
                                 extra_tags='alert-success')
            return HttpResponseRedirect(reverse('view_finding', args=(finding.id,)))

    else:
        form = ClearFindingReviewForm(instance=finding)

    add_breadcrumb(parent=finding, title="Clear Finding Review", top_level=False, request=request)
    return render(request, 'dojo/clear_finding_review.html',
                  {'finding': finding,
                   'user': user, 'form': form})


@user_passes_test(lambda u: u.is_staff)
def mktemplate(request, fid):
    finding = get_object_or_404(Finding, id=fid)
    templates = Finding_Template.objects.filter(title=finding.title)
    if len(templates) > 0:
        messages.add_message(request,
                             messages.ERROR,
                             'A finding template with that title already exists.',
                             extra_tags='alert-danger')
    else:
        template = Finding_Template(title=finding.title,
                                    cwe=finding.cwe,
                                    severity=finding.severity,
                                    description=finding.description,
                                    mitigation=finding.mitigation,
                                    impact=finding.impact,
                                    references=finding.references,
                                    numerical_severity=finding.numerical_severity)
        template.save()
        template.tags = finding.tags
        messages.add_message(request,
                             messages.SUCCESS,
                             mark_safe('Finding template added successfully. You may edit it <a href="%s">here</a>.' %
                                       reverse('edit_template',
                                               args=(template.id,))),
                             extra_tags='alert-success')
    return HttpResponseRedirect(reverse('view_finding', args=(finding.id,)))

@user_passes_test(lambda u: u.is_staff)
def find_template_to_apply(request, fid):
    finding = get_object_or_404(Finding, id=fid)
    test = get_object_or_404(Test, id=finding.test.id)
    templates = Finding_Template.objects.all()
    templates = TemplateFindingFilter(request.GET, queryset=templates)
    paged_templates = get_page_items(request, templates, 25)
    title_words = [word
                   for finding in templates
                   for word in finding.title.split() if len(word) > 2]

    title_words = sorted(set(title_words))
    add_breadcrumb(parent=test, title="Apply Template to Finding", top_level=False, request=request)
    return render(request, 'dojo/templates.html',
                  {'templates': paged_templates,
                   'filtered': templates,
                   'title_words': title_words,
                   'tid': test.id,
                   'fid': fid,
                   'add_from_template': False,
                   'apply_template': True,
                   })

@user_passes_test(lambda u: u.is_staff)
def choose_finding_template_options(request, tid, fid):
    finding = get_object_or_404(Finding, id=fid)
    template = get_object_or_404(Finding_Template, id=tid)
    form = ApplyFindingTemplateForm(data=finding.__dict__, template=template)

    return render(request, 'dojo/apply_finding_template.html',
                  {'finding': finding,
                   'template': template,
                   'form': form,}
                  )

@user_passes_test(lambda u: u.is_staff)
def apply_template_to_finding(request, fid, tid):
    finding = get_object_or_404(Finding, id=fid)
    template = get_object_or_404(Finding_Template, id=tid)

    if (request.method == "POST"):
        form = ApplyFindingTemplateForm(data=request.POST)

        if form.is_valid():
            finding.title = form.cleaned_data['title']
            finding.cwe = form.cleaned_data['cwe']
            finding.severity = form.cleaned_data['severity']
            finding.description = form.cleaned_data['description']
            finding.mitigation = form.cleaned_data['mitigation']
            finding.impact = form.cleaned_data['impact']
            finding.references = form.cleaned_data['references']
            finding.last_reviewed = datetime.now(tz=localtz)
            finding.last_reviewed_by = request.user

            finding.save()
        else:
            messages.add_message(request,
                                 messages.ERROR,
                                 'There appears to be errors on the form, please correct below.',
                                 extra_tags='alert-danger')
            form_error = True

            return render(request, 'dojo/apply_finding_template.html',
                          {'finding': finding,
                           'template': template,
                           'form': form,}
                          )

        return HttpResponseRedirect(reverse('view_finding', args=(finding.id,)))
    else:
        return HttpResponseRedirect(reverse('view_finding', args=(finding.id,)))

@user_passes_test(lambda u: u.is_staff)
def delete_finding_note(request, tid, nid):
    note = get_object_or_404(Notes, id=nid)
    if note.author == request.user:
        finding = get_object_or_404(Finding, id=tid)
        finding.notes.remove(note)
        note.delete()
        messages.add_message(request,
                             messages.SUCCESS,
                             'Note removed.',
                             extra_tags='alert-success')
        return view_finding(request, tid)
    return HttpResponseForbidden()


@user_passes_test(lambda u: u.is_staff)
def add_stub_finding(request, tid):
    test = get_object_or_404(Test, id=tid)
    form = StubFindingForm()
    if request.method == 'POST':
        form = StubFindingForm(request.POST)
        if form.is_valid():
            stub_finding = form.save(commit=False)
            stub_finding.test = test
            stub_finding.reporter = request.user
            stub_finding.save()
            messages.add_message(request,
                                 messages.SUCCESS,
                                 'Stub Finding created successfully.',
                                 extra_tags='alert-success')
            if request.is_ajax():
                data = {'message': 'Stub Finding created successfully.',
                        'id': stub_finding.id,
                        'severity': 'None',
                        'date': formats.date_format(stub_finding.date, "DATE_FORMAT")}
                return HttpResponse(json.dumps(data))
        else:
            if request.is_ajax():
                data = {'message': 'Stub Finding form has error, please revise and try again.',}
                return HttpResponse(json.dumps(data))

            messages.add_message(request,
                                 messages.ERROR,
                                 'Stub Finding form has error, please revise and try again.',
                                 extra_tags='alert-danger')
    add_breadcrumb(title="Add Stub Finding", top_level=False, request=request)
    return HttpResponseRedirect(reverse('view_test', args=(tid,)))


@user_passes_test(lambda u: u.is_staff)
def delete_stub_finding(request, fid):
    finding = get_object_or_404(Stub_Finding, id=fid)
    tid = finding.test.id
    if hasattr(finding, 'tags'):
        del finding.tags
    finding.delete()
    messages.add_message(request,
                         messages.SUCCESS,
                         'Potential Finding deleted successfully.',
                         extra_tags='alert-success')
    return HttpResponseRedirect(reverse('view_test', args=(tid,)))


@user_passes_test(lambda u: u.is_staff)
def promote_to_finding(request, fid):
    finding = get_object_or_404(Stub_Finding, id=fid)
    test = finding.test
    form_error = False
    jira_available = False

    if get_system_setting('enable_jira') and JIRA_PKey.objects.filter(product=test.engagement.product) != 0:
        jform = JIRAFindingForm(request.POST, prefix='jiraform',
                                enabled=JIRA_PKey.objects.get(product=test.engagement.product).push_all_issues)
        jira_available = True
    else:
        jform = None
        
    form = PromoteFindingForm(initial={'title': finding.title,
                                       'date': finding.date,
                                       'severity': finding.severity,
                                       'description': finding.description,
                                       'test': finding.test,
                                       'reporter': finding.reporter})
    if request.method == 'POST':
        form = PromoteFindingForm(request.POST)
        if form.is_valid():
            new_finding = form.save(commit=False)
            new_finding.test = test
            new_finding.reporter = request.user
            new_finding.numerical_severity = Finding.get_numerical_severity(
                new_finding.severity)

            new_finding.active = True
            new_finding.false_p = False
            new_finding.duplicate = False
            new_finding.mitigated = None
            new_finding.verified = True
            new_finding.out_of_scope = False

            new_finding.save()
            new_finding.endpoints = form.cleaned_data['endpoints']
            new_finding.save()

            finding.delete()
            if 'jiraform' in request.POST:
                jform = JIRAFindingForm(request.POST, prefix='jiraform',
                                        enabled=JIRA_PKey.objects.get(product=test.engagement.product).push_all_issues)
                if jform.is_valid():
                    add_issue_task.delay(new_finding, jform.cleaned_data.get('push_to_jira'))

            messages.add_message(request,
                                 messages.SUCCESS,
                                 'Finding promoted successfully.',
                                 extra_tags='alert-success')

            return HttpResponseRedirect(reverse('view_test', args=(test.id,)))
        else:
            if 'endpoints' in form.cleaned_data:
                form.fields['endpoints'].queryset = form.cleaned_data['endpoints']
            else:
                form.fields['endpoints'].queryset = Endpoint.objects.none()
            form_error = True
            messages.add_message(request,
                                 messages.ERROR,
                                 'The form has errors, please correct them below.',
                                 extra_tags='alert-danger')
    add_breadcrumb(parent=test, title="Promote Finding", top_level=False, request=request)
    return render(request, 'dojo/promote_to_finding.html',
                  {'form': form,
                   'test': test,
                   'stub_finding': finding,
                   'form_error': form_error,
                   })


@user_passes_test(lambda u: u.is_staff)
def templates(request):
    templates = Finding_Template.objects.all()
    templates = TemplateFindingFilter(request.GET, queryset=templates)
    paged_templates = get_page_items(request, templates.qs, 25)
    title_words = [word
                   for finding in templates.qs
                   for word in finding.title.split() if len(word) > 2]

    title_words = sorted(set(title_words))
    add_breadcrumb(title="Template Listing", top_level=True, request=request)
    return render(request, 'dojo/templates.html',
                  {'templates': paged_templates,
                   'filtered': templates,
                   'title_words': title_words,
                   })


@user_passes_test(lambda u: u.is_staff)
def add_template(request):
    form = FindingTemplateForm()
    if request.method == 'POST':
        form = FindingTemplateForm(request.POST)
        if form.is_valid():
            template = form.save(commit=False)
            template.numerical_severity = Finding.get_numerical_severity(template.severity)
            template.save()
            tags = request.POST.getlist('tags')
            t = ", ".join(tags)
            template.tags = t
            messages.add_message(request,
                                 messages.SUCCESS,
                                 'Template created successfully.',
                                 extra_tags='alert-success')
            return HttpResponseRedirect(reverse('templates'))
        else:
            messages.add_message(request,
                                 messages.ERROR,
                                 'Template form has error, please revise and try again.',
                                 extra_tags='alert-danger')
    add_breadcrumb(title="Add Template", top_level=False, request=request)
    return render(request, 'dojo/add_template.html',
                  {'form': form,
                   'name': 'Add Template'
                   })


@user_passes_test(lambda u: u.is_staff)
def edit_template(request, tid):
    template = get_object_or_404(Finding_Template, id=tid)
    form = FindingTemplateForm(instance=template)
    if request.method == 'POST':
        form = FindingTemplateForm(request.POST, instance=template)
        if form.is_valid():
            template = form.save(commit=False)
            template.numerical_severity = Finding.get_numerical_severity(template.severity)
            template.save()
            tags = request.POST.getlist('tags')
            t = ", ".join(tags)
            template.tags = t
            messages.add_message(request,
                                 messages.SUCCESS,
                                 'Template updated successfully.',
                                 extra_tags='alert-success')
            return HttpResponseRedirect(reverse('templates'))
        else:
            messages.add_message(request,
                                 messages.ERROR,
                                 'Template form has error, please revise and try again.',
                                 extra_tags='alert-danger')
    form.initial['tags'] = [tag.name for tag in template.tags]
    add_breadcrumb(title="Edit Template", top_level=False, request=request)
    return render(request, 'dojo/add_template.html',
                  {'form': form,
                   'name': 'Edit Template',
                   'template': template,
                   })


@user_passes_test(lambda u: u.is_staff)
def delete_template(request, tid):
    template = get_object_or_404(Finding_Template, id=tid)

    form = DeleteFindingTemplateForm(instance=template)

    if request.method == 'POST':
        form = DeleteFindingTemplateForm(request.POST, instance=template)
        if form.is_valid():
            del template.tags
            template.delete()
            messages.add_message(request,
                                 messages.SUCCESS,
                                 'Finding Template deleted successfully.',
                                 extra_tags='alert-success')
            return HttpResponseRedirect(reverse('templates'))
        else:
            messages.add_message(request,
                                 messages.ERROR,
                                 'Unable to delete Template, please revise and try again.',
                                 extra_tags='alert-danger')
    else:
        return HttpResponseForbidden()


@user_passes_test(lambda u: u.is_staff)
def finding_from_template(request, tid):
    template = get_object_or_404(Finding_Template, id=tid)


@user_passes_test(lambda u: u.is_staff)
def manage_images(request, fid):
    finding = get_object_or_404(Finding, id=fid)
    images_formset = FindingImageFormSet(queryset=finding.images.all())
    error = False

    if request.method == 'POST':
        images_formset = FindingImageFormSet(request.POST, request.FILES, queryset=finding.images.all())
        if images_formset.is_valid():
            # remove all from database and disk

            images_formset.save()

            for obj in images_formset.deleted_objects:
                os.remove(settings.MEDIA_ROOT + obj.image.name)
                if obj.image_thumbnail is not None and os.path.isfile(settings.MEDIA_ROOT + obj.image_thumbnail.name):
                    os.remove(settings.MEDIA_ROOT + obj.image_thumbnail.name)
                if obj.image_medium is not None and os.path.isfile(settings.MEDIA_ROOT + obj.image_medium.name):
                    os.remove(settings.MEDIA_ROOT + obj.image_medium.name)
                if obj.image_large is not None and os.path.isfile(settings.MEDIA_ROOT + obj.image_large.name):
                    os.remove(settings.MEDIA_ROOT + obj.image_large.name)

            for obj in images_formset.new_objects:
                finding.images.add(obj)

            orphan_images = FindingImage.objects.filter(finding__isnull=True)
            for obj in orphan_images:
                os.remove(settings.MEDIA_ROOT + obj.image.name)
                if obj.image_thumbnail is not None and os.path.isfile(settings.MEDIA_ROOT + obj.image_thumbnail.name):
                    os.remove(settings.MEDIA_ROOT + obj.image_thumbnail.name)
                if obj.image_medium is not None and os.path.isfile(settings.MEDIA_ROOT + obj.image_medium.name):
                    os.remove(settings.MEDIA_ROOT + obj.image_medium.name)
                if obj.image_large is not None and os.path.isfile(settings.MEDIA_ROOT + obj.image_large.name):
                    os.remove(settings.MEDIA_ROOT + obj.image_large.name)
                obj.delete()

            files = os.listdir(settings.MEDIA_ROOT + 'finding_images')

            for file in files:
                with_media_root = settings.MEDIA_ROOT + 'finding_images/' + file
                with_part_root_only = 'finding_images/' + file
                if os.path.isfile(with_media_root):
                    pic = FindingImage.objects.filter(image=with_part_root_only)

                    if len(pic) == 0:
                        os.remove(with_media_root)
                        cache_to_remove = settings.MEDIA_ROOT + '/CACHE/images/finding_images/' + \
                                          os.path.splitext(file)[0]
                        if os.path.isdir(cache_to_remove):
                            shutil.rmtree(cache_to_remove)
                    else:
                        for p in pic:
                            if p.finding_set is None:
                                p.delete()

            messages.add_message(request,
                                 messages.SUCCESS,
                                 'Images updated successfully.',
                                 extra_tags='alert-success')
        else:
            error = True
            messages.add_message(request,
                                 messages.ERROR,
                                 'Please check form data and try again.',
                                 extra_tags='alert-danger')

        if not error:
            return HttpResponseRedirect(reverse('view_finding', args=(fid,)))

    return render(request, 'dojo/manage_images.html',
                  {'images_formset': images_formset,
                   'name': 'Manage Finding Images',
                   'finding': finding,
                   })


def download_finding_pic(request, token):
    mimetypes.init()

    try:
        access_token = FindingImageAccessToken.objects.get(token=token)
        sizes = {'thumbnail': access_token.image.image_thumbnail,
                 'small': access_token.image.image_small,
                 'medium': access_token.image.image_medium,
                 'large': access_token.image.image_large,
                 'original': access_token.image.image,
                 }
        if access_token.size not in sizes.keys():
            raise Http404
        size = access_token.size
        # we know there is a token - is it for this image
        if access_token.size == size:
            ''' all is good, one time token used, delete it '''
            access_token.delete()
        else:
            raise PermissionDenied
    except:
        raise PermissionDenied

    response = StreamingHttpResponse(
        FileIterWrapper(open(sizes[size].path)))
    response['Content-Disposition'] = 'inline'
    mimetype, encoding = mimetypes.guess_type(sizes[size].name)
    response['Content-Type'] = mimetype
    return response<|MERGE_RESOLUTION|>--- conflicted
+++ resolved
@@ -27,13 +27,8 @@
     ClosedFingingSuperFilter, TemplateFindingFilter
 from dojo.forms import NoteForm, CloseFindingForm, FindingForm, PromoteFindingForm, FindingTemplateForm, \
     DeleteFindingTemplateForm, FindingImageFormSet, JIRAFindingForm, ReviewFindingForm, ClearFindingReviewForm, \
-<<<<<<< HEAD
-    DefectFindingForm, ApplyFindingTemplateForm
-from dojo.models import Product_Type, Finding, Notes, Test, \
-=======
     DefectFindingForm, StubFindingForm
 from dojo.models import Product_Type, Finding, Notes, \
->>>>>>> 2b55d8e6
     Risk_Acceptance, BurpRawRequestResponse, Stub_Finding, Endpoint, Finding_Template, FindingImage, \
     FindingImageAccessToken, JIRA_Issue, JIRA_PKey, JIRA_Conf, Dojo_User, Cred_User, Cred_Mapping, Test
 from dojo.utils import get_page_items, add_breadcrumb, FileIterWrapper, send_review_email, process_notifications, \
@@ -584,77 +579,6 @@
                              extra_tags='alert-success')
     return HttpResponseRedirect(reverse('view_finding', args=(finding.id,)))
 
-@user_passes_test(lambda u: u.is_staff)
-def find_template_to_apply(request, fid):
-    finding = get_object_or_404(Finding, id=fid)
-    test = get_object_or_404(Test, id=finding.test.id)
-    templates = Finding_Template.objects.all()
-    templates = TemplateFindingFilter(request.GET, queryset=templates)
-    paged_templates = get_page_items(request, templates, 25)
-    title_words = [word
-                   for finding in templates
-                   for word in finding.title.split() if len(word) > 2]
-
-    title_words = sorted(set(title_words))
-    add_breadcrumb(parent=test, title="Apply Template to Finding", top_level=False, request=request)
-    return render(request, 'dojo/templates.html',
-                  {'templates': paged_templates,
-                   'filtered': templates,
-                   'title_words': title_words,
-                   'tid': test.id,
-                   'fid': fid,
-                   'add_from_template': False,
-                   'apply_template': True,
-                   })
-
-@user_passes_test(lambda u: u.is_staff)
-def choose_finding_template_options(request, tid, fid):
-    finding = get_object_or_404(Finding, id=fid)
-    template = get_object_or_404(Finding_Template, id=tid)
-    form = ApplyFindingTemplateForm(data=finding.__dict__, template=template)
-
-    return render(request, 'dojo/apply_finding_template.html',
-                  {'finding': finding,
-                   'template': template,
-                   'form': form,}
-                  )
-
-@user_passes_test(lambda u: u.is_staff)
-def apply_template_to_finding(request, fid, tid):
-    finding = get_object_or_404(Finding, id=fid)
-    template = get_object_or_404(Finding_Template, id=tid)
-
-    if (request.method == "POST"):
-        form = ApplyFindingTemplateForm(data=request.POST)
-
-        if form.is_valid():
-            finding.title = form.cleaned_data['title']
-            finding.cwe = form.cleaned_data['cwe']
-            finding.severity = form.cleaned_data['severity']
-            finding.description = form.cleaned_data['description']
-            finding.mitigation = form.cleaned_data['mitigation']
-            finding.impact = form.cleaned_data['impact']
-            finding.references = form.cleaned_data['references']
-            finding.last_reviewed = datetime.now(tz=localtz)
-            finding.last_reviewed_by = request.user
-
-            finding.save()
-        else:
-            messages.add_message(request,
-                                 messages.ERROR,
-                                 'There appears to be errors on the form, please correct below.',
-                                 extra_tags='alert-danger')
-            form_error = True
-
-            return render(request, 'dojo/apply_finding_template.html',
-                          {'finding': finding,
-                           'template': template,
-                           'form': form,}
-                          )
-
-        return HttpResponseRedirect(reverse('view_finding', args=(finding.id,)))
-    else:
-        return HttpResponseRedirect(reverse('view_finding', args=(finding.id,)))
 
 @user_passes_test(lambda u: u.is_staff)
 def delete_finding_note(request, tid, nid):
