--- conflicted
+++ resolved
@@ -199,16 +199,10 @@
             extra_tags="alert-success")
         return HttpResponseRedirect("alerts")
 
-<<<<<<< HEAD
     return render(request, 'dojo/delete_alerts.html', {
         "alerts": alerts,
         "delete_preview": get_setting('DELETE_PREVIEW'),
     })
-=======
-    return render(request,
-                    "dojo/delete_alerts.html",
-                    {"alerts": alerts})
->>>>>>> a62ea5d9
 
 
 @login_required
