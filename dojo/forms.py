--- conflicted
+++ resolved
@@ -244,14 +244,11 @@
                          ("OpenVAS CSV", "OpenVAS CSV"),
                          ("Snyk Scan", "Snyk Scan"),
                          ("Generic Findings Import", "Generic Findings Import"),
-<<<<<<< HEAD
                          ("SKF Scan", "SKF Scan"),
                          ("Bandit Scan", "Bandit Scan"),
-                         ("SSL Labs Scan", "SSL Labs Scan"))
-=======
-                         ("GoAST Scanner", "GoAST Scanner"),
-                         ("SKF Scan", "SKF Scan"), ("Bandit Scan", "Bandit Scan"), ("SSL Labs Scan", "SSL Labs Scan"))
->>>>>>> 98b19891
+                         ("SSL Labs Scan", "SSL Labs Scan"),q
+                         ("GoAST Scanner", "GoAST Scanner"))
+
     SORTED_SCAN_TYPE_CHOICES = sorted(SCAN_TYPE_CHOICES, key=lambda x: x[1])
 
     scan_date = forms.DateTimeField(
