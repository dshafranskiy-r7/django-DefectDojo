import re
from datetime import datetime, date
from urllib.parse import urlsplit, urlunsplit


from dateutil.relativedelta import relativedelta
from django import forms
from django.core import validators
from django.core.validators import RegexValidator
from django.core.exceptions import ValidationError
from django.forms import modelformset_factory
from django.forms.widgets import Widget, Select
from django.utils.dates import MONTHS
from django.utils.safestring import mark_safe
from django.utils import timezone
from tagging.models import Tag
from dojo.models import Finding, Product_Type, Product, Note_Type, ScanSettings, VA, \
    Check_List, User, Engagement, Test, Test_Type, Notes, Risk_Acceptance, \
    Development_Environment, Dojo_User, Scan, Endpoint, Stub_Finding, Finding_Template, Report, FindingImage, \
    JIRA_Issue, JIRA_PKey, JIRA_Conf, UserContactInfo, Tool_Type, Tool_Configuration, Tool_Product_Settings, \
    Cred_User, Cred_Mapping, System_Settings, Notifications, Languages, Language_Type, App_Analysis, Objects, \
    Benchmark_Product, Benchmark_Requirement, Benchmark_Product_Summary, Rule, Child_Rule, Engagement_Presets, \
    DojoMeta, Sonarqube_Product
from dojo.tools import requires_file, SCAN_SONARQUBE_API

RE_DATE = re.compile(r'(\d{4})-(\d\d?)-(\d\d?)$')

FINDING_STATUS = (('verified', 'Verified'),
                  ('false_p', 'False Positive'),
                  ('duplicate', 'Duplicate'),
                  ('out_of_scope', 'Out of Scope'))

SEVERITY_CHOICES = (('Info', 'Info'), ('Low', 'Low'), ('Medium', 'Medium'),
                    ('High', 'High'), ('Critical', 'Critical'))


class SelectWithPop(forms.Select):
    def render(self, name, *args, **kwargs):
        html = super(SelectWithPop, self).render(name, *args, **kwargs)
        popup_plus = '<div class="input-group dojo-input-group">' + html + '<span class="input-group-btn"><a href="/' + name + '/add" class="btn btn-primary" class="add-another" id="add_id_' + name + '" onclick="return showAddAnotherPopup(this);"><span class="glyphicon glyphicon-plus"></span></a></span></div>'

        return mark_safe(popup_plus)


class MultipleSelectWithPop(forms.SelectMultiple):
    def render(self, name, *args, **kwargs):
        html = super(MultipleSelectWithPop, self).render(name, *args, **kwargs)
        popup_plus = '<div class="input-group dojo-input-group">' + html + '<span class="input-group-btn"><a href="/' + name + '/add" class="btn btn-primary" class="add-another" id="add_id_' + name + '" onclick="return showAddAnotherPopup(this);"><span class="glyphicon glyphicon-plus"></span></a></span></div>'

        return mark_safe(popup_plus)


class MultipleSelectWithPopPlusMinus(forms.SelectMultiple):
    def render(self, name, *args, **kwargs):
        html = super(MultipleSelectWithPopPlusMinus, self).render(name, *args, **kwargs)
        popup_plus = '<div class="input-group dojo-input-group">' + html + '<span class="input-group-btn"><a href="/' + name + '/add" class="btn btn-primary" class="add-another" id="add_id_' + name + '" onclick="return showAddAnotherPopup(this);"><span class="icon-plusminus"></span></a></span></div>'

        return mark_safe(popup_plus)


class MonthYearWidget(Widget):
    """
    A Widget that splits date input into two <select> boxes for month and year,
    with 'day' defaulting to the first of the month.

    Based on SelectDateWidget, in

    django/trunk/django/forms/extras/widgets.py
    """
    none_value = (0, '---')
    month_field = '%s_month'
    year_field = '%s_year'

    def __init__(self, attrs=None, years=None, required=True):
        # years is an optional list/tuple of years to use in the
        # "year" select box.
        self.attrs = attrs or {}
        self.required = required
        if years:
            self.years = years
        else:
            this_year = date.today().year
            self.years = list(range(this_year - 10, this_year + 1))

    def render(self, name, value, attrs=None, renderer=None):
        try:
            year_val, month_val = value.year, value.month
        except AttributeError:
            year_val = month_val = None
            if isinstance(value, str):
                match = RE_DATE.match(value)
                if match:
                    year_val,
                    month_val,
                    day_val = [int(v) for v in match.groups()]

        output = []

        if 'id' in self.attrs:
            id_ = self.attrs['id']
        else:
            id_ = 'id_%s' % name

        month_choices = list(MONTHS.items())
        if not (self.required and value):
            month_choices.append(self.none_value)
        month_choices.sort()
        local_attrs = self.build_attrs({'id': self.month_field % id_})
        s = Select(choices=month_choices)
        select_html = s.render(self.month_field % name, month_val, local_attrs)

        output.append(select_html)

        year_choices = [(i, i) for i in self.years]
        if not (self.required and value):
            year_choices.insert(0, self.none_value)
        local_attrs['id'] = self.year_field % id_
        s = Select(choices=year_choices)
        select_html = s.render(self.year_field % name, year_val, local_attrs)
        output.append(select_html)

        return mark_safe('\n'.join(output))

    def id_for_label(self, id_):
        return '%s_month' % id_

    id_for_label = classmethod(id_for_label)

    def value_from_datadict(self, data, files, name):
        y = data.get(self.year_field % name)
        m = data.get(self.month_field % name)
        if y == m == "0":
            return None
        if y and m:
            return '%s-%s-%s' % (y, m, 1)
        return data.get(name, None)


class Product_TypeForm(forms.ModelForm):
    class Meta:
        model = Product_Type
        fields = ['name', 'critical_product', 'key_product']


class Delete_Product_TypeForm(forms.ModelForm):
    class Meta:
        model = Product_Type
        exclude = ['name', 'critical_product', 'key_product']


class Test_TypeForm(forms.ModelForm):
    class Meta:
        model = Test_Type
        exclude = ['']


class Development_EnvironmentForm(forms.ModelForm):
    class Meta:
        model = Development_Environment
        fields = ['name']


class Delete_Dev_EnvironmentForm(forms.ModelForm):
    class Meta:
        model = Development_Environment
        exclude = ['name']


class ProductForm(forms.ModelForm):
    name = forms.CharField(max_length=50, required=True)
    description = forms.CharField(widget=forms.Textarea(attrs={}),
                                  required=True)
    tags = forms.CharField(widget=forms.SelectMultiple(choices=[]),
                           required=False,
                           help_text="Add tags that help describe this product.  "
                                     "Choose from the list or add new tags.  Press TAB key to add.")
    prod_type = forms.ModelChoiceField(label='Product Type',
                                       queryset=Product_Type.objects.all().order_by('name'),
                                       required=True)

    authorized_users = forms.ModelMultipleChoiceField(
        queryset=None,
        required=False, label="Authorized Users")

    def __init__(self, *args, **kwargs):
        non_staff = User.objects.exclude(is_staff=True) \
            .exclude(is_active=False)
        tags = Tag.objects.usage_for_model(Product)
        t = [(tag.name, tag.name) for tag in tags]
        super(ProductForm, self).__init__(*args, **kwargs)
        self.fields['authorized_users'].queryset = non_staff
        self.fields['tags'].widget.choices = t

    class Meta:
        model = Product
        fields = ['name', 'description', 'tags', 'product_manager', 'technical_contact', 'team_manager', 'prod_type', 'regulations',
                  'authorized_users', 'business_criticality', 'platform', 'lifecycle', 'origin', 'user_records', 'revenue', 'external_audience', 'internet_accessible']


class DeleteProductForm(forms.ModelForm):
    id = forms.IntegerField(required=True,
                            widget=forms.widgets.HiddenInput())

    class Meta:
        model = Product
        exclude = ['name', 'description', 'prod_manager', 'tech_contact', 'manager', 'created',
                   'prod_type', 'updated', 'tid', 'authorized_users', 'product_manager',
                   'technical_contact', 'team_manager', 'prod_numeric_grade', 'business_criticality',
                   'platform', 'lifecycle', 'origin', 'user_records', 'revenue', 'external_audience',
                   'internet_accessible', 'regulations', 'product_meta']


class NoteTypeForm(forms.ModelForm):
    description = forms.CharField(widget=forms.Textarea(attrs={}),
                                  required=True)

    class Meta:
        model = Note_Type
        fields = ['name', 'description', 'is_single', 'is_mandatory']


class EditNoteTypeForm(NoteTypeForm):

    def __init__(self, *args, **kwargs):
        is_single = kwargs.pop('is_single')
        super(EditNoteTypeForm, self).__init__(*args, **kwargs)
        if is_single is False:
            self.fields['is_single'].widget = forms.HiddenInput()


class DisableOrEnableNoteTypeForm(NoteTypeForm):
    def __init__(self, *args, **kwargs):
        super(DisableOrEnableNoteTypeForm, self).__init__(*args, **kwargs)
        self.fields['name'].disabled = True
        self.fields['description'].disabled = True
        self.fields['is_single'].disabled = True
        self.fields['is_mandatory'].disabled = True
        self.fields['is_active'].disabled = True

    class Meta:
        model = Note_Type
        fields = '__all__'


class DojoMetaDataForm(forms.ModelForm):
    value = forms.CharField(widget=forms.Textarea(attrs={}),
                            required=True)

    def full_clean(self):
        super(DojoMetaDataForm, self).full_clean()
        try:
            self.instance.validate_unique()
        except ValidationError:
            msg = "A metadata entry with the same name exists already for this object."
            self.add_error('name', msg)

    class Meta:
        model = DojoMeta
        fields = '__all__'


class Product_TypeProductForm(forms.ModelForm):
    name = forms.CharField(max_length=50, required=True)
    description = forms.CharField(widget=forms.Textarea(attrs={}),
                                  required=True)
    tags = forms.CharField(widget=forms.SelectMultiple(choices=[]),
                           required=False,
                           help_text="Add tags that help describe this product.  "
                                     "Choose from the list or add new tags.  Press TAB key to add.")
    authorized_users = forms.ModelMultipleChoiceField(
        queryset=None,
        required=False, label="Authorized Users")
    prod_type = forms.ModelChoiceField(label='Product Type',
                                       queryset=Product_Type.objects.all().order_by('name'),
                                       required=True)

    def __init__(self, *args, **kwargs):
        non_staff = User.objects.exclude(is_staff=True) \
            .exclude(is_active=False)
        tags = Tag.objects.usage_for_model(Product)
        t = [(tag.name, tag.name) for tag in tags]
        super(Product_TypeProductForm, self).__init__(*args, **kwargs)
        self.fields['authorized_users'].queryset = non_staff
        self.fields['tags'].widget.choices = t

    class Meta:
        model = Product
        fields = ['name', 'description', 'tags', 'product_manager', 'technical_contact', 'team_manager', 'prod_type', 'regulations',
                  'authorized_users', 'business_criticality', 'platform', 'lifecycle', 'origin', 'user_records', 'revenue', 'external_audience', 'internet_accessible']


class ImportScanForm(forms.Form):
    SCAN_TYPE_CHOICES = (("", "Please Select a Scan Type"),
                         ("Netsparker Scan", "Netsparker Scan"),
                         ("Burp Scan", "Burp Scan"),
                         ("Nessus Scan", "Nessus Scan"),
                         ("Nmap Scan", "Nmap Scan"),
                         ("Nexpose Scan", "Nexpose Scan"),
                         ("AppSpider Scan", "AppSpider Scan"),
                         ("Veracode Scan", "Veracode Scan"),
                         ("Checkmarx Scan", "Checkmarx Scan"),
                         ("Checkmarx Scan detailed", "Checkmarx Scan detailed"),
                         ("Crashtest Security Scan", "Crashtest Security Scan"),
                         ("ZAP Scan", "ZAP Scan"),
                         ("Arachni Scan", "Arachni Scan"),
                         ("VCG Scan", "VCG Scan"),
                         ("Dependency Check Scan", "Dependency Check Scan"),
                         ("Dependency Track Finding Packaging Format (FPF) Export", "Dependency Track Finding Packaging Format (FPF) Export"),
                         ("Retire.js Scan", "Retire.js Scan"),
                         ("Node Security Platform Scan", "Node Security Platform Scan"),
                         ("NPM Audit Scan", "NPM Audit Scan"),
                         ("Qualys Scan", "Qualys Scan"),
                         ("Qualys Webapp Scan", "Qualys Webapp Scan"),
                         ("OpenVAS CSV", "OpenVAS CSV"),
                         ("Snyk Scan", "Snyk Scan"),
                         ("Generic Findings Import", "Generic Findings Import"),
                         ("Trustwave Scan (CSV)", "Trustwave Scan (CSV)"),
                         ("SKF Scan", "SKF Scan"),
                         ("Clair Klar Scan", "Clair Klar Scan"),
                         ("Bandit Scan", "Bandit Scan"),
                         ("SSL Labs Scan", "SSL Labs Scan"),
                         ("Acunetix Scan", "Acunetix Scan"),
                         ("Fortify Scan", "Fortify Scan"),
                         ("Gosec Scanner", "Gosec Scanner"),
                         ("SonarQube Scan", "SonarQube Scan"),
                         ("SonarQube Scan detailed", "SonarQube Scan detailed"),
                         (SCAN_SONARQUBE_API, SCAN_SONARQUBE_API),
                         ("MobSF Scan", "MobSF Scan"),
                         ("Trufflehog Scan", "Trufflehog Scan"),
                         ("Nikto Scan", "Nikto Scan"),
                         ("Clair Scan", "Clair Scan"),
                         ("Brakeman Scan", "Brakeman Scan"),
                         ("SpotBugs Scan", "SpotBugs Scan"),
                         ("AWS Scout2 Scan", "AWS Scout2 Scan"),
                         ("AWS Prowler Scan", "AWS Prowler Scan"),
                         ("IBM AppScan DAST", "IBM AppScan DAST"),
                         ("PHP Security Audit v2", "PHP Security Audit v2"),
                         ("PHP Symfony Security Check", "PHP Symfony Security Check"),
                         ("Safety Scan", "Safety Scan"),
                         ("DawnScanner Scan", "DawnScanner Scan"),
                         ("Anchore Engine Scan", "Anchore Engine Scan"),
                         ("Bundler-Audit Scan", "Bundler-Audit Scan"),
                         ("Twistlock Image Scan", "Twistlock Image Scan"),
                         ("Kiuwan Scan", "Kiuwan Scan"),
                         ("Blackduck Hub Scan", "Blackduck Hub Scan"),
                         ("Openscap Vulnerability Scan", "Openscap Vulnerability Scan"),
                         ("Wapiti Scan", "Wapiti Scan"),
                         ("Immuniweb Scan", "Immuniweb Scan"),
                         ("Sonatype Application Scan", "Sonatype Application Scan"),
                         ("Cobalt.io Scan", "Cobalt.io Scan"),
                         ("Mozilla Observatory Scan", "Mozilla Observatory Scan"),
                         ("Whitesource Scan", "Whitesource Scan"),
                         ("Contrast Scan", "Contrast Scan"),
                         ("Microfocus Webinspect Scan", "Microfocus Webinspect Scan"),
                         ("Wpscan", "Wpscan"),
                         ("Sslscan", "Sslscan"),
                         ("JFrog Xray Scan", "JFrog Xray Scan"),
                         ("Sslyze Scan", "Sslyze Scan"),
                         ("Testssl Scan", "Testssl Scan"),
                         ("Hadolint Dockerfile check", "Hadolint Dockerfile check"),
                         ("Aqua Scan", "Aqua Scan"),
<<<<<<< HEAD
                         ("HackerOne Cases", "HackerOne Cases"))
=======
                         ("Xanitizer Scan", "Xanitizer Scan"),
                         ("Trivy Scan", "Trivy Scan"))

>>>>>>> 11de9c52

    SORTED_SCAN_TYPE_CHOICES = sorted(SCAN_TYPE_CHOICES, key=lambda x: x[1])
    scan_date = forms.DateTimeField(
        required=True,
        label="Scan Completion Date",
        help_text="Scan completion date will be used on all findings.",
        initial=datetime.now().strftime("%Y-%m-%d"),
        widget=forms.TextInput(attrs={'class': 'datepicker'}))
    minimum_severity = forms.ChoiceField(help_text='Minimum severity level to be imported',
                                         required=True,
                                         choices=SEVERITY_CHOICES)
    active = forms.BooleanField(help_text="Select if these findings are currently active.", required=False)
    verified = forms.BooleanField(help_text="Select if these findings have been verified.", required=False)
    scan_type = forms.ChoiceField(required=True, choices=SORTED_SCAN_TYPE_CHOICES)
    tags = forms.CharField(widget=forms.SelectMultiple(choices=[]),
                           required=False,
                           help_text="Add tags that help describe this scan.  "
                                     "Choose from the list or add new tags.  Press TAB key to add.")
    file = forms.FileField(widget=forms.widgets.FileInput(
        attrs={"accept": ".xml, .csv, .nessus, .json, .html, .js, .zip"}),
        label="Choose report file",
        required=False)

    def __init__(self, *args, **kwargs):
        tags = Tag.objects.usage_for_model(Test)
        t = [(tag.name, tag.name) for tag in tags]
        super(ImportScanForm, self).__init__(*args, **kwargs)
        self.fields['tags'].widget.choices = t

    def clean(self):
        cleaned_data = super().clean()
        scan_type = cleaned_data.get("scan_type")
        file = cleaned_data.get("file")
        if requires_file(scan_type) and not file:
            raise forms.ValidationError('Uploading a Report File is required for {}'.format(scan_type))
        return cleaned_data

    # date can only be today or in the past, not the future
    def clean_scan_date(self):
        date = self.cleaned_data['scan_date']
        if date.date() > datetime.today().date():
            raise forms.ValidationError("The date cannot be in the future!")
        return date

    def get_scan_type(self):
        TGT_scan = self.cleaned_data['scan_type']
        return TGT_scan


class ReImportScanForm(forms.Form):
    scan_date = forms.DateTimeField(
        required=True,
        label="Scan Completion Date",
        help_text="Scan completion date will be used on all findings.",
        initial=datetime.now().strftime("%m/%d/%Y"),
        widget=forms.TextInput(attrs={'class': 'datepicker'}))
    minimum_severity = forms.ChoiceField(help_text='Minimum severity level to be imported',
                                         required=True,
                                         choices=SEVERITY_CHOICES[0:4])
    active = forms.BooleanField(help_text="Select if these findings are currently active.", required=False)
    verified = forms.BooleanField(help_text="Select if these findings have been verified.", required=False)
    tags = forms.CharField(widget=forms.SelectMultiple(choices=[]),
                           required=False,
                           help_text="Add tags that help describe this scan.  "
                                     "Choose from the list or add new tags.  Press TAB key to add.")
    file = forms.FileField(widget=forms.widgets.FileInput(
        attrs={"accept": ".xml, .csv, .nessus, .json, .html"}),
        label="Choose report file",
        required=False)

    def __init__(self, *args, **kwargs):
        tags = Tag.objects.usage_for_model(Test)
        t = [(tag.name, tag.name) for tag in tags]
        super(ReImportScanForm, self).__init__(*args, **kwargs)
        self.fields['tags'].widget.choices = t

    def clean(self):
        cleaned_data = super().clean()
        scan_type = cleaned_data.get("scan_type")
        file = cleaned_data.get("file")
        if requires_file(scan_type) and not file:
            raise forms.ValidationError('Uploading a Report File is required for {}'.format(scan_type))
        return cleaned_data

    # date can only be today or in the past, not the future
    def clean_scan_date(self):
        date = self.cleaned_data['scan_date']
        if date.date() > datetime.today().date():
            raise forms.ValidationError("The date cannot be in the future!")
        return date


class DoneForm(forms.Form):
    done = forms.BooleanField()


class UploadThreatForm(forms.Form):
    file = forms.FileField(widget=forms.widgets.FileInput(
        attrs={"accept": ".jpg,.png,.pdf"}),
        label="Select Threat Model")


class MergeFindings(forms.ModelForm):
    FINDING_ACTION = (('', 'Select an Action'), ('inactive', 'Inactive'), ('delete', 'Delete'))

    append_description = forms.BooleanField(label="Append Description", initial=True, required=False,
                                            help_text="Description in all findings will be appended into the merged finding.")

    add_endpoints = forms.BooleanField(label="Add Endpoints", initial=True, required=False,
                                           help_text="Endpoints in all findings will be merged into the merged finding.")

    dynamic_raw = forms.BooleanField(label="Dynamic Scanner Raw Requests", initial=True, required=False,
                                           help_text="Dynamic scanner raw requests in all findings will be merged into the merged finding.")

    tag_finding = forms.BooleanField(label="Add Tags", initial=True, required=False,
                                           help_text="Tags in all findings will be merged into the merged finding.")

    mark_tag_finding = forms.BooleanField(label="Tag Merged Finding", initial=True, required=False,
                                           help_text="Creates a tag titled 'merged' for the finding that will be merged. If the 'Finding Action' is set to 'inactive' the inactive findings will be tagged with 'merged-inactive'.")

    append_reference = forms.BooleanField(label="Append Reference", initial=True, required=False,
                                            help_text="Reference in all findings will be appended into the merged finding.")

    finding_action = forms.ChoiceField(
        required=True,
        choices=FINDING_ACTION,
        label="Finding Action",
        help_text="The action to take on the merged finding. Set the findings to inactive or delete the findings.")

    def __init__(self, *args, **kwargs):
        finding = kwargs.pop('finding')
        findings = kwargs.pop('findings')
        super(MergeFindings, self).__init__(*args, **kwargs)

        self.fields['finding_to_merge_into'] = forms.ModelChoiceField(
            queryset=findings, initial=0, required="False", label="Finding to Merge Into", help_text="Findings selected below will be merged into this finding.")

        # Exclude the finding to merge into from the findings to merge into
        self.fields['findings_to_merge'] = forms.ModelMultipleChoiceField(
            queryset=findings, required=True, label="Findings to Merge",
            widget=forms.widgets.SelectMultiple(attrs={'size': 10}),
            help_text=('Select the findings to merge.'))
        self.fields.keyOrder = ['finding_to_merge_into', 'findings_to_merge', 'append_description', 'add_endpoints', 'append_reference']

    class Meta:
        model = Finding
        fields = ['append_description', 'add_endpoints', 'append_reference']


class UploadRiskForm(forms.ModelForm):
    path = forms.FileField(label="Select File",
                           required=False,
                           widget=forms.widgets.FileInput(
                               attrs={"accept": ".jpg,.png,.pdf"}))
    accepted_findings = forms.ModelMultipleChoiceField(
        queryset=Finding.objects.all(), required=True,
        widget=forms.widgets.SelectMultiple(attrs={'size': 10}),
        help_text=('Active, verified findings listed, please select to add findings.'))
    reporter = forms.ModelChoiceField(
        queryset=User.objects.exclude(username="root"))
    accepted_by = forms.CharField(help_text="The entity or person that accepts the risk.", required=False)
    expiration_date = forms.DateTimeField(label='Date Risk Exception Expires', required=False, widget=forms.TextInput(attrs={'class': 'datepicker'}))
    compensating_control = forms.CharField(label='Compensating Control', help_text="Compensating control (if applicable) for this risk exception", required=False, max_length=2400, widget=forms.Textarea)
    notes = forms.CharField(required=False, max_length=2400,
                            widget=forms.Textarea,
                            label='Notes')

    class Meta:
        model = Risk_Acceptance
        fields = ['accepted_findings']


class ReplaceRiskAcceptanceForm(forms.ModelForm):
    path = forms.FileField(label="Select File",
                           required=True,
                           widget=forms.widgets.FileInput(
                               attrs={"accept": ".jpg,.png,.pdf"}))

    class Meta:
        model = Risk_Acceptance
        exclude = ('reporter', 'accepted_findings', 'notes')


class AddFindingsRiskAcceptanceForm(forms.ModelForm):
    accepted_findings = forms.ModelMultipleChoiceField(
        queryset=Finding.objects.all(), required=True,
        widget=forms.widgets.SelectMultiple(attrs={'size': 10}),
        help_text=('Select to add findings.'))

    class Meta:
        model = Risk_Acceptance
        exclude = ('reporter', 'path', 'notes', 'accepted_by', 'expiration_date', 'compensating_control')


class ScanSettingsForm(forms.ModelForm):
    addHelpTxt = "Enter IP addresses in x.x.x.x format separated by commas"
    proHelpTxt = "UDP scans require root privs. See docs for more information"
    msg = 'Addresses must be x.x.x.x format, separated by commas'
    addresses = forms.CharField(
        max_length=2000,
        widget=forms.Textarea,
        help_text=addHelpTxt,
        validators=[
            validators.RegexValidator(
                regex=r'^\s*([0-9]+\.[0-9]+\.[0-9]+\.[0-9]+,*\s*)+\s*$',
                message=msg,
                code='invalid_address')])
    options = (('Weekly', 'Weekly'), ('Monthly', 'Monthly'),
               ('Quarterly', 'Quarterly'))
    frequency = forms.ChoiceField(choices=options)
    prots = [('TCP', 'TCP'), ('UDP', 'UDP')]
    protocol = forms.ChoiceField(
        choices=prots,
        help_text=proHelpTxt)

    class Meta:
        model = ScanSettings
        fields = ['addresses', 'frequency', 'email', 'protocol']


class DeleteIPScanForm(forms.ModelForm):
    id = forms.IntegerField(required=True,
                            widget=forms.widgets.HiddenInput())

    class Meta:
        model = Scan
        exclude = ('scan_settings',
                   'date',
                   'protocol',
                   'status',
                   'baseline')


class VaForm(forms.ModelForm):
    addresses = forms.CharField(max_length=2000, widget=forms.Textarea)
    options = (('Immediately', 'Immediately'),
               ('6AM', '6AM'),
               ('10PM', '10PM'))
    start = forms.ChoiceField(choices=options)

    class Meta:
        model = VA
        fields = ['start', 'addresses']


class CheckForm(forms.ModelForm):
    options = (('Pass', 'Pass'), ('Fail', 'Fail'), ('N/A', 'N/A'))
    session_management = forms.ChoiceField(choices=options)
    encryption_crypto = forms.ChoiceField(choices=options)
    configuration_management = forms.ChoiceField(choices=options)
    authentication = forms.ChoiceField(choices=options)
    authorization_and_access_control = forms.ChoiceField(choices=options)
    data_input_sanitization_validation = forms.ChoiceField(choices=options)
    sensitive_data = forms.ChoiceField(choices=options)
    other = forms.ChoiceField(choices=options)

    def __init__(self, *args, **kwargs):
        findings = kwargs.pop('findings')
        super(CheckForm, self).__init__(*args, **kwargs)
        self.fields['session_issues'].queryset = findings
        self.fields['crypto_issues'].queryset = findings
        self.fields['config_issues'].queryset = findings
        self.fields['auth_issues'].queryset = findings
        self.fields['author_issues'].queryset = findings
        self.fields['data_issues'].queryset = findings
        self.fields['sensitive_issues'].queryset = findings
        self.fields['other_issues'].queryset = findings

    class Meta:
        model = Check_List
        fields = ['session_management', 'session_issues', 'encryption_crypto', 'crypto_issues',
                  'configuration_management', 'config_issues', 'authentication', 'auth_issues',
                  'authorization_and_access_control', 'author_issues',
                  'data_input_sanitization_validation', 'data_issues',
                  'sensitive_data', 'sensitive_issues', 'other', 'other_issues', ]


class EngForm(forms.ModelForm):
    name = forms.CharField(
        max_length=300, required=False,
        help_text="Add a descriptive name to identify this engagement. " +
                  "Without a name the target start date will be used in " +
                  "listings.")
    description = forms.CharField(widget=forms.Textarea(attrs={}),
                                  required=False, help_text="Description of the engagement and details regarding the engagement.")
    product = forms.ModelChoiceField(label='Product',
                                       queryset=Product.objects.all().order_by('name'),
                                       required=True)
    tags = forms.CharField(widget=forms.SelectMultiple(choices=[]),
                           required=False,
                           help_text="Add tags that help describe this engagement.  "
                                     "Choose from the list or add new tags.  Press TAB key to add.")
    target_start = forms.DateField(widget=forms.TextInput(
        attrs={'class': 'datepicker', 'autocomplete': 'off'}))
    target_end = forms.DateField(widget=forms.TextInput(
        attrs={'class': 'datepicker', 'autocomplete': 'off'}))
    lead = forms.ModelChoiceField(
        queryset=User.objects.exclude(is_staff=False),
        required=True, label="Testing Lead")
    test_strategy = forms.URLField(required=False, label="Test Strategy URL")

    def __init__(self, *args, **kwargs):
        cicd = False
        product = None
        if 'cicd' in kwargs:
            cicd = kwargs.pop('cicd')

        if 'product' in kwargs:
            product = kwargs.pop('product')

        tags = Tag.objects.usage_for_model(Engagement)
        t = [(tag.name, tag.name) for tag in tags]
        super(EngForm, self).__init__(*args, **kwargs)
        self.fields['tags'].widget.choices = t
        if product:
            self.fields['preset'] = forms.ModelChoiceField(help_text="Settings and notes for performing this engagement.", required=False, queryset=Engagement_Presets.objects.filter(product=product))
        # Don't show CICD fields on a interactive engagement
        if cicd is False:
            del self.fields['build_id']
            del self.fields['commit_hash']
            del self.fields['branch_tag']
            del self.fields['build_server']
            del self.fields['source_code_management_server']
            # del self.fields['source_code_management_uri']
            del self.fields['orchestration_engine']
        else:
            del self.fields['test_strategy']
            del self.fields['status']

    def is_valid(self):
        valid = super(EngForm, self).is_valid()

        # we're done now if not valid
        if not valid:
            return valid
        if self.cleaned_data['target_start'] > self.cleaned_data['target_end']:
            self.add_error('target_start', 'Your target start date exceeds your target end date')
            self.add_error('target_end', 'Your target start date exceeds your target end date')
            return False
        return True

    class Meta:
        model = Engagement
        exclude = ('first_contacted', 'eng_type', 'real_start',
                   'real_end', 'requester', 'reason', 'updated', 'report_type',
                   'product', 'threat_model', 'api_test', 'pen_test', 'check_list', 'engagement_type')


class EngForm2(forms.ModelForm):
    name = forms.CharField(max_length=300,
                           required=False,
                           help_text="Add a descriptive name to identify " +
                                     "this engagement. Without a name the target " +
                                     "start date will be used in listings.")
    description = forms.CharField(widget=forms.Textarea(attrs={}),
                                  required=False)
    tags = forms.CharField(widget=forms.SelectMultiple(choices=[]),
                           required=False,
                           help_text="Add tags that help describe this engagement.  "
                                     "Choose from the list or add new tags.  Press TAB key to add.")
    product = forms.ModelChoiceField(queryset=Product.objects.all())
    target_start = forms.DateField(widget=forms.TextInput(
        attrs={'class': 'datepicker', 'autocomplete': 'off'}))
    target_end = forms.DateField(widget=forms.TextInput(
        attrs={'class': 'datepicker', 'autocomplete': 'off'}))
    test_options = (('API', 'API Test'), ('Static', 'Static Check'),
                    ('Pen', 'Pen Test'), ('Web App', 'Web Application Test'))
    lead = forms.ModelChoiceField(
        queryset=User.objects.exclude(is_staff=False),
        required=True, label="Testing Lead")
    test_strategy = forms.URLField(required=False, label="Test Strategy URL")

    def __init__(self, *args, **kwargs):
        tags = Tag.objects.usage_for_model(Engagement)
        t = [(tag.name, tag.name) for tag in tags]
        super(EngForm2, self).__init__(*args, **kwargs)
        self.fields['tags'].widget.choices = t

    def is_valid(self):
        valid = super(EngForm2, self).is_valid()

        # we're done now if not valid
        if not valid:
            return valid
        if self.cleaned_data['target_start'] > self.cleaned_data['target_end']:
            self.add_error('target_start', 'Your target start date exceeds your target end date')
            self.add_error('target_end', 'Your target start date exceeds your target end date')
            return False
        return True

    class Meta:
        model = Engagement
        exclude = ('first_contacted', 'version', 'eng_type', 'real_start',
                   'real_end', 'requester', 'reason', 'updated', 'report_type')


class DeleteEngagementForm(forms.ModelForm):
    id = forms.IntegerField(required=True,
                            widget=forms.widgets.HiddenInput())

    class Meta:
        model = Engagement
        exclude = ['name', 'version', 'eng_type', 'first_contacted', 'target_start',
                   'target_end', 'lead', 'requester', 'reason', 'report_type',
                   'product', 'test_strategy', 'threat_model', 'api_test', 'pen_test',
                   'check_list', 'status', 'description', 'engagement_type', 'build_id',
                   'commit_hash', 'branch_tag', 'build_server', 'source_code_management_server',
                   'source_code_management_uri', 'orchestration_engine', 'preset', 'tracker']


class TestForm(forms.ModelForm):
    title = forms.CharField(max_length=255, required=False)
    test_type = forms.ModelChoiceField(queryset=Test_Type.objects.all().order_by('name'))
    environment = forms.ModelChoiceField(
        queryset=Development_Environment.objects.all().order_by('name'))
    # credential = forms.ModelChoiceField(Cred_User.objects.all(), required=False)
    target_start = forms.DateTimeField(widget=forms.TextInput(
        attrs={'class': 'datepicker', 'autocomplete': 'off'}))
    target_end = forms.DateTimeField(widget=forms.TextInput(
        attrs={'class': 'datepicker', 'autocomplete': 'off'}))
    tags = forms.CharField(widget=forms.SelectMultiple(choices=[]),
                           required=False,
                           help_text="Add tags that help describe this test.  "
                                     "Choose from the list or add new tags.  Press TAB key to add.")
    lead = forms.ModelChoiceField(
        queryset=User.objects.exclude(is_staff=False),
        required=False, label="Testing Lead")

    def __init__(self, *args, **kwargs):
        tags = Tag.objects.usage_for_model(Test)
        t = [(tag.name, tag.name) for tag in tags]
        super(TestForm, self).__init__(*args, **kwargs)
        self.fields['tags'].widget.choices = t

    class Meta:
        model = Test
        fields = ['title', 'test_type', 'target_start', 'target_end',
                  'environment', 'percent_complete', 'tags', 'lead']


class DeleteTestForm(forms.ModelForm):
    id = forms.IntegerField(required=True,
                            widget=forms.widgets.HiddenInput())

    class Meta:
        model = Test
        exclude = ('test_type',
                   'environment',
                   'target_start',
                   'target_end',
                   'engagement',
                   'percent_complete',
                   'description',
                   'lead')


class AddFindingForm(forms.ModelForm):
    title = forms.CharField(max_length=1000)
    date = forms.DateField(required=True,
                           widget=forms.TextInput(attrs={'class': 'datepicker', 'autocomplete': 'off'}))
    cwe = forms.IntegerField(required=False)
    cve = forms.CharField(max_length=28, required=False)
    description = forms.CharField(widget=forms.Textarea)
    severity = forms.ChoiceField(
        choices=SEVERITY_CHOICES,
        error_messages={
            'required': 'Select valid choice: In Progress, On Hold, Completed',
            'invalid_choice': 'Select valid choice: Critical,High,Medium,Low'})
    mitigation = forms.CharField(widget=forms.Textarea)
    impact = forms.CharField(widget=forms.Textarea)
    endpoints = forms.ModelMultipleChoiceField(Endpoint.objects, required=False, label='Systems / Endpoints',
                                               widget=MultipleSelectWithPopPlusMinus(attrs={'size': '11'}))
    references = forms.CharField(widget=forms.Textarea, required=False)
    is_template = forms.BooleanField(label="Create Template?", required=False,
                                     help_text="A new finding template will be created from this finding.")

    def clean(self):
        # self.fields['endpoints'].queryset = Endpoint.objects.all()
        cleaned_data = super(AddFindingForm, self).clean()
        if ((cleaned_data['active'] or cleaned_data['verified']) and cleaned_data['duplicate']):
            raise forms.ValidationError('Duplicate findings cannot be'
                                        ' verified or active')
        if cleaned_data['false_p'] and cleaned_data['verified']:
            raise forms.ValidationError('False positive findings cannot '
                                        'be verified.')
        return cleaned_data

    class Meta:
        model = Finding
        order = ('title', 'severity', 'endpoints', 'description', 'impact')
        exclude = ('reporter', 'url', 'numerical_severity', 'endpoint', 'images', 'under_review', 'reviewers',
                   'review_requested_by', 'is_Mitigated', 'jira_creation', 'jira_change')


class AdHocFindingForm(forms.ModelForm):
    title = forms.CharField(max_length=1000)
    date = forms.DateField(required=True,
                           widget=forms.TextInput(attrs={'class': 'datepicker', 'autocomplete': 'off'}))
    cwe = forms.IntegerField(required=False)
    cve = forms.CharField(max_length=28, required=False)
    description = forms.CharField(widget=forms.Textarea)
    severity = forms.ChoiceField(
        choices=SEVERITY_CHOICES,
        error_messages={
            'required': 'Select valid choice: In Progress, On Hold, Completed',
            'invalid_choice': 'Select valid choice: Critical,High,Medium,Low'})
    mitigation = forms.CharField(widget=forms.Textarea)
    impact = forms.CharField(widget=forms.Textarea)
    endpoints = forms.ModelMultipleChoiceField(Endpoint.objects, required=False, label='Systems / Endpoints',
                                               widget=MultipleSelectWithPopPlusMinus(attrs={'size': '11'}))
    references = forms.CharField(widget=forms.Textarea, required=False)
    is_template = forms.BooleanField(label="Create Template?", required=False,
                                     help_text="A new finding template will be created from this finding.")

    def clean(self):
        # self.fields['endpoints'].queryset = Endpoint.objects.all()
        cleaned_data = super(AdHocFindingForm, self).clean()
        if ((cleaned_data['active'] or cleaned_data['verified']) and cleaned_data['duplicate']):
            raise forms.ValidationError('Duplicate findings cannot be'
                                        ' verified or active')
        if cleaned_data['false_p'] and cleaned_data['verified']:
            raise forms.ValidationError('False positive findings cannot '
                                        'be verified.')
        return cleaned_data

    class Meta:
        model = Finding
        order = ('title', 'severity', 'endpoints', 'description', 'impact')
        exclude = ('reporter', 'url', 'numerical_severity', 'endpoint', 'images', 'under_review', 'reviewers',
                   'review_requested_by', 'is_Mitigated', 'jira_creation', 'jira_change')


class PromoteFindingForm(forms.ModelForm):
    title = forms.CharField(max_length=1000)
    date = forms.DateField(required=True,
                           widget=forms.TextInput(attrs={'class': 'datepicker', 'autocomplete': 'off'}))
    cwe = forms.IntegerField(required=False)
    cve = forms.CharField(max_length=28, required=False)
    description = forms.CharField(widget=forms.Textarea)
    severity = forms.ChoiceField(
        choices=SEVERITY_CHOICES,
        error_messages={
            'required': 'Select valid choice: In Progress, On Hold, Completed',
            'invalid_choice': 'Select valid choice: Critical,High,Medium,Low'})
    mitigation = forms.CharField(widget=forms.Textarea)
    impact = forms.CharField(widget=forms.Textarea)
    endpoints = forms.ModelMultipleChoiceField(Endpoint.objects, required=False, label='Systems / Endpoints',
                                               widget=MultipleSelectWithPopPlusMinus(attrs={'size': '11'}))
    references = forms.CharField(widget=forms.Textarea, required=False)

    class Meta:
        model = Finding
        order = ('title', 'severity', 'endpoints', 'description', 'impact')
        exclude = ('reporter', 'url', 'numerical_severity', 'endpoint', 'active', 'false_p', 'verified', 'is_template',
                   'duplicate', 'out_of_scope', 'images', 'under_review', 'reviewers', 'review_requested_by', 'is_Mitigated', 'jira_creation', 'jira_change')


class FindingForm(forms.ModelForm):
    title = forms.CharField(max_length=1000)
    date = forms.DateField(required=True,
                           widget=forms.TextInput(attrs={'class': 'datepicker', 'autocomplete': 'off'}))
    cwe = forms.IntegerField(required=False)
    cve = forms.CharField(max_length=28, required=False)
    description = forms.CharField(widget=forms.Textarea)
    severity = forms.ChoiceField(
        choices=SEVERITY_CHOICES,
        error_messages={
            'required': 'Select valid choice: In Progress, On Hold, Completed',
            'invalid_choice': 'Select valid choice: Critical,High,Medium,Low'})
    mitigation = forms.CharField(widget=forms.Textarea)
    impact = forms.CharField(widget=forms.Textarea)
    endpoints = forms.ModelMultipleChoiceField(Endpoint.objects, required=False, label='Systems / Endpoints',
                                               widget=MultipleSelectWithPopPlusMinus(attrs={'size': '11'}))
    references = forms.CharField(widget=forms.Textarea, required=False)
    tags = forms.CharField(widget=forms.SelectMultiple(choices=[]),
                           required=False,
                           help_text="Add tags that help describe this finding.  "
                                     "Choose from the list or add new tags.  Press TAB key to add.")
    is_template = forms.BooleanField(label="Create Template?", required=False,
                                     help_text="A new finding template will be created from this finding.")

    def __init__(self, *args, **kwargs):
        template = kwargs.pop('template')
        # Get tags from a template
        if template:
            tags = Tag.objects.usage_for_model(Finding_Template)
        # Get tags from a finding
        else:
            tags = Tag.objects.usage_for_model(Finding)

        t = [(tag.name, tag.name) for tag in tags]
        super(FindingForm, self).__init__(*args, **kwargs)
        self.fields['tags'].widget.choices = t

    def clean(self):
        cleaned_data = super(FindingForm, self).clean()
        if (cleaned_data['active'] or cleaned_data['verified']) and cleaned_data['duplicate']:
            raise forms.ValidationError('Duplicate findings cannot be'
                                        ' verified or active')
        if cleaned_data['false_p'] and cleaned_data['verified']:
            raise forms.ValidationError('False positive findings cannot '
                                        'be verified.')
        return cleaned_data

    class Meta:
        model = Finding
        order = ('title', 'severity', 'endpoints', 'description', 'impact')
        exclude = ('reporter', 'url', 'numerical_severity', 'endpoint', 'images', 'under_review', 'reviewers',
                   'review_requested_by', 'is_Mitigated', 'jira_creation', 'jira_change', 'sonarqube_issue')


class StubFindingForm(forms.ModelForm):
    title = forms.CharField(required=True, max_length=1000)

    class Meta:
        model = Stub_Finding
        order = ('title',)
        exclude = (
            'date', 'description', 'severity', 'reporter', 'test', 'is_Mitigated')

    def clean(self):
        cleaned_data = super(StubFindingForm, self).clean()
        if 'title' in cleaned_data:
            if len(cleaned_data['title']) <= 0:
                raise forms.ValidationError("The title is required.")
        else:
            raise forms.ValidationError("The title is required.")

        return cleaned_data


class ApplyFindingTemplateForm(forms.Form):

    title = forms.CharField(max_length=1000, required=True)

    cwe = forms.IntegerField(label="CWE", required=False)
    cve = forms.CharField(label="CVE", max_length=28, required=False)

    severity = forms.ChoiceField(required=False, choices=SEVERITY_CHOICES, error_messages={'required': 'Select valid choice: In Progress, On Hold, Completed', 'invalid_choice': 'Select valid choice: Critical,High,Medium,Low'})

    description = forms.CharField(widget=forms.Textarea)
    mitigation = forms.CharField(widget=forms.Textarea)
    impact = forms.CharField(widget=forms.Textarea)
    references = forms.CharField(widget=forms.Textarea, required=False)
    tags = forms.CharField(widget=forms.SelectMultiple(choices=[]),
                           required=False,
                           help_text="Add tags that help describe this finding template.  "
                                     "Choose from the list or add new tags.  Press TAB key to add.")

    def __init__(self, template=None, *args, **kwargs):
        tags = Tag.objects.usage_for_model(Finding_Template)
        t = [(tag.name, tag.name) for tag in tags]
        super(ApplyFindingTemplateForm, self).__init__(*args, **kwargs)
        self.fields['tags'].widget.choices = t
        self.template = template

    def clean(self):
        cleaned_data = super(ApplyFindingTemplateForm, self).clean()

        if 'title' in cleaned_data:
            if len(cleaned_data['title']) <= 0:
                raise forms.ValidationError("The title is required.")
        else:
            raise forms.ValidationError("The title is required.")

        return cleaned_data

    class Meta:
        fields = ['title', 'cwe', 'cve', 'severity', 'description', 'mitigation', 'impact', 'references', 'tags']
        order = ('title', 'cwe', 'cve', 'severity', 'description', 'impact', 'is_Mitigated')


class FindingTemplateForm(forms.ModelForm):
    apply_to_findings = forms.BooleanField(required=False, help_text="Apply template to all findings that match this CWE. (Update will overwrite mitigation, impact and references for any active, verified findings.)")
    title = forms.CharField(max_length=1000, required=True)
    tags = forms.CharField(widget=forms.SelectMultiple(choices=[]),
                           required=False,
                           help_text="Add tags that help describe this finding template.  "
                                     "Choose from the list or add new tags.  Press TAB key to add.")
    cwe = forms.IntegerField(label="CWE", required=False)
    cve = forms.CharField(label="CVE", max_length=28, required=False)
    severity = forms.ChoiceField(
        required=False,
        choices=SEVERITY_CHOICES,
        error_messages={
            'required': 'Select valid choice: In Progress, On Hold, Completed',
            'invalid_choice': 'Select valid choice: Critical,High,Medium,Low'})

    field_order = ['title', 'cwe', 'cve', 'severity', 'description', 'mitigation', 'impact', 'references', 'tags', 'template_match', 'template_match_cwe', 'template_match_title', 'apply_to_findings']

    def __init__(self, *args, **kwargs):
        tags = Tag.objects.usage_for_model(Finding_Template)
        t = [(tag.name, tag.name) for tag in tags]
        super(FindingTemplateForm, self).__init__(*args, **kwargs)
        self.fields['tags'].widget.choices = t

    class Meta:
        model = Finding_Template
        order = ('title', 'cwe', 'cve', 'severity', 'description', 'impact')
        exclude = ('numerical_severity', 'is_Mitigated', 'last_used')


class DeleteFindingTemplateForm(forms.ModelForm):
    id = forms.IntegerField(required=True,
                            widget=forms.widgets.HiddenInput())

    class Meta:
        model = Finding_Template
        fields = ('id',)


class FindingBulkUpdateForm(forms.ModelForm):
    status = forms.BooleanField(required=False)
    push_to_jira = forms.BooleanField(required=False)
    tags = forms.CharField(widget=forms.SelectMultiple(choices=[]),
                           required=False)

    def __init__(self, *args, **kwargs):
        super(FindingBulkUpdateForm, self).__init__(*args, **kwargs)
        self.fields['severity'].required = False

    def clean(self):
        cleaned_data = super(FindingBulkUpdateForm, self).clean()

        if (cleaned_data['active'] or cleaned_data['verified']) and cleaned_data['duplicate']:
            raise forms.ValidationError('Duplicate findings cannot be'
                                        ' verified or active')
        if cleaned_data['false_p'] and cleaned_data['verified']:
            raise forms.ValidationError('False positive findings cannot '
                                        'be verified.')
        return cleaned_data

    class Meta:
        model = Finding
        fields = ('severity', 'active', 'verified', 'false_p', 'duplicate', 'out_of_scope', 'is_Mitigated')


class EditEndpointForm(forms.ModelForm):
    tags = forms.CharField(widget=forms.SelectMultiple(choices=[]),
                           required=False,
                           help_text="Add tags that help describe this endpoint.  "
                                     "Choose from the list or add new tags.  Press TAB key to add.")

    class Meta:
        model = Endpoint
        exclude = ['product']

    def __init__(self, *args, **kwargs):
        self.product = None
        self.endpoint_instance = None
        tags = Tag.objects.usage_for_model(Endpoint)
        t = [(tag.name, tag.name) for tag in tags]
        super(EditEndpointForm, self).__init__(*args, **kwargs)
        if 'instance' in kwargs:
            self.endpoint_instance = kwargs.pop('instance')
            self.product = self.endpoint_instance.product
            self.fields['tags'].widget.choices = t

    def clean(self):
        from django.core.validators import URLValidator, validate_ipv46_address

        port_re = "(:[0-9]{1,5}|[1-5][0-9]{4}|6[0-4][0-9]{3}|65[0-4][0-9]{2}|655[0-2][0-9]|6553[0-5])"
        cleaned_data = super(EditEndpointForm, self).clean()

        if 'host' in cleaned_data:
            host = cleaned_data['host']
        else:
            raise forms.ValidationError('Please enter a valid URL or IP address.',
                                        code='invalid')

        protocol = cleaned_data['protocol']
        path = cleaned_data['path']
        query = cleaned_data['query']
        fragment = cleaned_data['fragment']

        if protocol and path:
            endpoint = urlunsplit((protocol, host, path, query, fragment))
        else:
            endpoint = host

        try:
            url_validator = URLValidator()
            url_validator(endpoint)
        except forms.ValidationError:
            try:
                # do we have a port number?
                regex = re.compile(port_re)
                host = endpoint
                if regex.findall(endpoint):
                    for g in regex.findall(endpoint):
                        host = re.sub(port_re, '', host)
                validate_ipv46_address(host)
            except forms.ValidationError:
                try:
                    validate_hostname = RegexValidator(regex=r'[a-zA-Z0-9-_]*\.[a-zA-Z]{2,6}')
                    # do we have a port number?
                    regex = re.compile(port_re)
                    host = endpoint
                    if regex.findall(endpoint):
                        for g in regex.findall(endpoint):
                            host = re.sub(port_re, '', host)
                    validate_hostname(host)
                except:
                    raise forms.ValidationError(
                        'It does not appear as though this endpoint is a valid URL or IP address.',
                        code='invalid')

        endpoint = Endpoint.objects.filter(protocol=protocol,
                                           host=host,
                                           path=path,
                                           query=query,
                                           fragment=fragment,
                                           product=self.product)
        if endpoint.count() > 0 and not self.instance:
            raise forms.ValidationError(
                'It appears as though an endpoint with this data already exists for this product.',
                code='invalid')

        return cleaned_data


class AddEndpointForm(forms.Form):
    endpoint = forms.CharField(max_length=5000, required=True, label="Endpoint(s)",
                               help_text="The IP address, host name or full URL. You may enter one endpoint per line. "
                                         "Each must be valid.",
                               widget=forms.widgets.Textarea(attrs={'rows': '15', 'cols': '400'}))
    product = forms.CharField(required=True,
                              widget=forms.widgets.HiddenInput(), help_text="The product this endpoint should be "
                                                                            "associated with.")
    tags = forms.CharField(widget=forms.SelectMultiple(choices=[]),
                           required=False,
                           help_text="Add tags that help describe this endpoint.  "
                                     "Choose from the list or add new tags.  Press TAB key to add.")

    def __init__(self, *args, **kwargs):
        product = None
        tags = Tag.objects.usage_for_model(Endpoint)
        t = [(tag.name, tag.name) for tag in tags]
        if 'product' in kwargs:
            product = kwargs.pop('product')
        super(AddEndpointForm, self).__init__(*args, **kwargs)
        if product is None:
            self.fields['product'] = forms.ModelChoiceField(queryset=Product.objects.all())
        else:
            self.fields['product'].initial = product.id

        self.product = product
        self.endpoints_to_process = []
        self.fields['tags'].widget.choices = t

    def save(self):
        processed_endpoints = []
        for e in self.endpoints_to_process:
            endpoint, created = Endpoint.objects.get_or_create(protocol=e[0],
                                                               host=e[1],
                                                               path=e[2],
                                                               query=e[3],
                                                               fragment=e[4],
                                                               product=self.product)
            processed_endpoints.append(endpoint)
        return processed_endpoints

    def clean(self):
        from django.core.validators import URLValidator, validate_ipv46_address

        port_re = "(:[0-9]{1,5}|[1-5][0-9]{4}|6[0-4][0-9]{3}|65[0-4][0-9]{2}|655[0-2][0-9]|6553[0-5])"
        cleaned_data = super(AddEndpointForm, self).clean()

        if 'endpoint' in cleaned_data and 'product' in cleaned_data:
            endpoint = cleaned_data['endpoint']
            product = cleaned_data['product']
            if isinstance(product, Product):
                self.product = product
            else:
                self.product = Product.objects.get(id=int(product))
        else:
            raise forms.ValidationError('Please enter a valid URL or IP address.',
                                        code='invalid')

        endpoints = endpoint.split()
        count = 0
        error = False
        for endpoint in endpoints:
            try:
                url_validator = URLValidator()
                url_validator(endpoint)
                protocol, host, path, query, fragment = urlsplit(endpoint)
                self.endpoints_to_process.append([protocol, host, path, query, fragment])
            except forms.ValidationError:
                try:
                    # do we have a port number?
                    host = endpoint
                    regex = re.compile(port_re)
                    if regex.findall(endpoint):
                        for g in regex.findall(endpoint):
                            host = re.sub(port_re, '', host)
                    validate_ipv46_address(host)
                    protocol, host, path, query, fragment = ("", endpoint, "", "", "")
                    self.endpoints_to_process.append([protocol, host, path, query, fragment])
                except forms.ValidationError:
                    try:
                        regex = re.compile(
                            r'^(?:(?:[A-Z0-9](?:[A-Z0-9-_]{0,61}[A-Z0-9])?\.)+(?:[A-Z]{2,6}\.?|[A-Z0-9-]{2,}(?<!-)\.?)|'  # domain...
                            r'localhost|'  # localhost...
                            r'\d{1,3}\.\d{1,3}\.\d{1,3}\.\d{1,3}|'  # ...or ipv4
                            r'\[?[A-F0-9]*:[A-F0-9:]+\]?)'  # ...or ipv6
                            r'(?::\d+)?'  # optional port
                            r'(?:/?|[/?]\S+)$', re.IGNORECASE)
                        validate_hostname = RegexValidator(regex=regex)
                        validate_hostname(host)
                        protocol, host, path, query, fragment = (None, host, None, None, None)
                        if "/" in host or "?" in host or "#" in host:
                            # add a fake protocol just to join, wont use in update to database
                            host_with_protocol = "http://" + host
                            p, host, path, query, fragment = urlsplit(host_with_protocol)
                        self.endpoints_to_process.append([protocol, host, path, query, fragment])
                    except forms.ValidationError:
                        raise forms.ValidationError(
                            'Please check items entered, one or more do not appear to be a valid URL or IP address.',
                            code='invalid')

        return cleaned_data


class DeleteEndpointForm(forms.ModelForm):
    id = forms.IntegerField(required=True,
                            widget=forms.widgets.HiddenInput())

    class Meta:
        model = Endpoint
        exclude = ('protocol',
                   'fqdn',
                   'port',
                   'host',
                   'path',
                   'query',
                   'fragment',
                   'product')


class NoteForm(forms.ModelForm):
    entry = forms.CharField(max_length=2400, widget=forms.Textarea(attrs={'rows': 4, 'cols': 15}),
                            label='Notes:')

    class Meta:
        model = Notes
        fields = ['entry', 'private']


class FindingNoteForm(NoteForm):

    def __init__(self, *args, **kwargs):
        queryset = kwargs.pop('available_note_types')
        super(FindingNoteForm, self).__init__(*args, **kwargs)
        self.fields['note_type'] = forms.ModelChoiceField(queryset=queryset, label='Note Type', required=True)

    class Meta():
        model = Notes
        fields = ['note_type', 'entry', 'private']


class DeleteNoteForm(forms.ModelForm):
    id = forms.IntegerField(required=True,
                            widget=forms.widgets.HiddenInput())

    class Meta:
        model = Notes
        fields = ('id',)


class CloseFindingForm(forms.ModelForm):
    entry = forms.CharField(
        required=True, max_length=2400,
        widget=forms.Textarea, label='Notes:',
        error_messages={'required': ('The reason for closing a finding is '
                                     'required, please use the text area '
                                     'below to provide documentation.')})

    def __init__(self, *args, **kwargs):
        queryset = kwargs.pop('missing_note_types')
        super(CloseFindingForm, self).__init__(*args, **kwargs)
        if len(queryset) == 0:
            self.fields['note_type'].widget = forms.HiddenInput()
        else:
            self.fields['note_type'] = forms.ModelChoiceField(queryset=queryset, label='Note Type', required=True)

    class Meta:
        model = Notes
        fields = ['note_type', 'entry']


class DefectFindingForm(forms.ModelForm):
    CLOSE_CHOICES = (("Close Finding", "Close Finding"), ("Not Fixed", "Not Fixed"))
    defect_choice = forms.ChoiceField(required=True, choices=CLOSE_CHOICES)

    entry = forms.CharField(
        required=True, max_length=2400,
        widget=forms.Textarea, label='Notes:',
        error_messages={'required': ('The reason for closing a finding is '
                                     'required, please use the text area '
                                     'below to provide documentation.')})

    class Meta:
        model = Notes
        fields = ['entry']


class ClearFindingReviewForm(forms.ModelForm):
    entry = forms.CharField(
        required=True, max_length=2400,
        help_text='Please provide a message.',
        widget=forms.Textarea, label='Notes:',
        error_messages={'required': ('The reason for clearing a review is '
                                     'required, please use the text area '
                                     'below to provide documentation.')})

    class Meta:
        model = Finding
        fields = ['active', 'verified', 'false_p', 'out_of_scope', 'duplicate']


class ReviewFindingForm(forms.Form):
    reviewers = forms.ModelMultipleChoiceField(queryset=Dojo_User.objects.filter(is_staff=True, is_active=True),
                                               help_text="Select all users who can review Finding.")
    entry = forms.CharField(
        required=True, max_length=2400,
        help_text='Please provide a message for reviewers.',
        widget=forms.Textarea, label='Notes:',
        error_messages={'required': ('The reason for requesting a review is '
                                     'required, please use the text area '
                                     'below to provide documentation.')})

    class Meta:
        fields = ['reviewers', 'entry']


class WeeklyMetricsForm(forms.Form):
    dates = forms.ChoiceField()

    def __init__(self, *args, **kwargs):
        super(WeeklyMetricsForm, self).__init__(*args, **kwargs)
        wmf_options = []

        for i in range(6):
            # Weeks start on Monday
            curr = datetime.now() - relativedelta(weeks=i)
            start_of_period = curr - relativedelta(weeks=1, weekday=0,
                                                   hour=0, minute=0, second=0)
            end_of_period = curr + relativedelta(weeks=0, weekday=0,
                                                 hour=0, minute=0, second=0)

            wmf_options.append((end_of_period.strftime("%b %d %Y %H %M %S %Z"),
                                start_of_period.strftime("%b %d") +
                                " - " + end_of_period.strftime("%b %d")))

        wmf_options = tuple(wmf_options)

        self.fields['dates'].choices = wmf_options


class SimpleMetricsForm(forms.Form):
    date = forms.DateField(
        label="",
        widget=MonthYearWidget())


class SimpleSearchForm(forms.Form):
    query = forms.CharField()


class DateRangeMetrics(forms.Form):
    start_date = forms.DateField(required=True, label="To",
                                 widget=forms.TextInput(attrs={'class': 'datepicker', 'autocomplete': 'off'}))
    end_date = forms.DateField(required=True,
                               label="From",
                               widget=forms.TextInput(attrs={'class': 'datepicker', 'autocomplete': 'off'}))


class MetricsFilterForm(forms.Form):
    start_date = forms.DateField(required=False,
                                 label="To",
                                 widget=forms.TextInput(attrs={'class': 'datepicker', 'autocomplete': 'off'}))
    end_date = forms.DateField(required=False,
                               label="From",
                               widget=forms.TextInput(attrs={'class': 'datepicker', 'autocomplete': 'off'}))
    finding_status = forms.MultipleChoiceField(
        required=False,
        widget=forms.CheckboxSelectMultiple,
        choices=FINDING_STATUS,
        label="Status")
    severity = forms.MultipleChoiceField(required=False,
                                         choices=(('Low', 'Low'),
                                                  ('Medium', 'Medium'),
                                                  ('High', 'High'),
                                                  ('Critical', 'Critical')),
                                         help_text=('Hold down "Control", or '
                                                    '"Command" on a Mac, to '
                                                    'select more than one.'))
    exclude_product_types = forms.ModelMultipleChoiceField(
        required=False, queryset=Product_Type.objects.all().order_by('name'))

    # add the ability to exclude the exclude_product_types field
    def __init__(self, *args, **kwargs):
        exclude_product_types = kwargs.get('exclude_product_types', False)
        if 'exclude_product_types' in kwargs:
            del kwargs['exclude_product_types']
        super(MetricsFilterForm, self).__init__(*args, **kwargs)
        if exclude_product_types:
            del self.fields['exclude_product_types']


class DojoUserForm(forms.ModelForm):
    class Meta:
        model = Dojo_User
        exclude = ['password', 'last_login', 'is_superuser', 'groups',
                   'username', 'is_staff', 'is_active', 'date_joined',
                   'user_permissions']


class AddDojoUserForm(forms.ModelForm):
    authorized_products = forms.ModelMultipleChoiceField(
        queryset=Product.objects.all(), required=False,
        help_text='Select the products this user should have access to.')

    class Meta:
        model = Dojo_User
        fields = ['username', 'first_name', 'last_name', 'email', 'is_active',
                  'is_staff', 'is_superuser']
        exclude = ['password', 'last_login', 'groups',
                   'date_joined', 'user_permissions']


class DeleteUserForm(forms.ModelForm):
    id = forms.IntegerField(required=True,
                            widget=forms.widgets.HiddenInput())

    class Meta:
        model = User
        exclude = ['username', 'first_name', 'last_name', 'email', 'is_active',
                   'is_staff', 'is_superuser', 'password', 'last_login', 'groups',
                   'date_joined', 'user_permissions']


class UserContactInfoForm(forms.ModelForm):
    class Meta:
        model = UserContactInfo
        exclude = ['user', 'slack_user_id']


def get_years():
    now = timezone.now()
    return [(now.year, now.year), (now.year - 1, now.year - 1), (now.year - 2, now.year - 2)]


class ProductTypeCountsForm(forms.Form):
    month = forms.ChoiceField(choices=list(MONTHS.items()), required=True, error_messages={
        'required': '*'})
    year = forms.ChoiceField(choices=get_years, required=True, error_messages={
        'required': '*'})
    product_type = forms.ModelChoiceField(required=True,
                                          queryset=Product_Type.objects.all(),
                                          error_messages={
                                              'required': '*'})


class APIKeyForm(forms.ModelForm):
    id = forms.IntegerField(required=True,
                            widget=forms.widgets.HiddenInput())

    class Meta:
        model = User
        exclude = ['username', 'first_name', 'last_name', 'email', 'is_active',
                   'is_staff', 'is_superuser', 'password', 'last_login', 'groups',
                   'date_joined', 'user_permissions']


class ReportOptionsForm(forms.Form):
    yes_no = (('0', 'No'), ('1', 'Yes'))
    include_finding_notes = forms.ChoiceField(choices=yes_no, label="Finding Notes")
    include_finding_images = forms.ChoiceField(choices=yes_no, label="Finding Images")
    include_executive_summary = forms.ChoiceField(choices=yes_no, label="Executive Summary")
    include_table_of_contents = forms.ChoiceField(choices=yes_no, label="Table of Contents")
    report_type = forms.ChoiceField(choices=(('HTML', 'HTML'), ('AsciiDoc', 'AsciiDoc')))


class CustomReportOptionsForm(forms.Form):
    yes_no = (('0', 'No'), ('1', 'Yes'))
    report_name = forms.CharField(required=False, max_length=100)
    include_finding_notes = forms.ChoiceField(required=False, choices=yes_no)
    include_finding_images = forms.ChoiceField(choices=yes_no, label="Finding Images")
    report_type = forms.ChoiceField(required=False, choices=(('AsciiDoc', 'AsciiDoc'),))


class DeleteReportForm(forms.ModelForm):
    id = forms.IntegerField(required=True,
                            widget=forms.widgets.HiddenInput())

    class Meta:
        model = Report
        fields = ('id',)


class DeleteFindingForm(forms.ModelForm):
    id = forms.IntegerField(required=True,
                            widget=forms.widgets.HiddenInput())

    class Meta:
        model = Finding
        fields = ('id',)


class FindingFormID(forms.ModelForm):
    id = forms.IntegerField(required=True,
                            widget=forms.widgets.HiddenInput())

    class Meta:
        model = Finding
        fields = ('id',)


class DeleteStubFindingForm(forms.ModelForm):
    id = forms.IntegerField(required=True,
                            widget=forms.widgets.HiddenInput())

    class Meta:
        model = Stub_Finding
        fields = ('id',)


class AddFindingImageForm(forms.ModelForm):
    class Meta:
        model = FindingImage
        exclude = ['']


FindingImageFormSet = modelformset_factory(FindingImage, extra=3, max_num=10, exclude=[''], can_delete=True)


class JIRA_IssueForm(forms.ModelForm):

    class Meta:
        model = JIRA_Issue
        exclude = ['product']


class JIRAForm(forms.ModelForm):
    password = forms.CharField(widget=forms.PasswordInput, required=True)

    class Meta:
        model = JIRA_Conf
        exclude = ['product']


class ExpressJIRAForm(forms.ModelForm):
    password = forms.CharField(widget=forms.PasswordInput, required=True)
    issue_key = forms.CharField(required=True, help_text='A valid issue ID is required to gather the necessary information.')

    class Meta:
        model = JIRA_Conf
        exclude = ['product', 'epic_name_id', 'open_status_key',
                    'close_status_key', 'info_mapping_severity',
                    'low_mapping_severity', 'medium_mapping_severity',
                    'high_mapping_severity', 'critical_mapping_severity', 'finding_text']


class Benchmark_Product_SummaryForm(forms.ModelForm):

    class Meta:
        model = Benchmark_Product_Summary
        exclude = ['product', 'current_level', 'benchmark_type', 'asvs_level_1_benchmark', 'asvs_level_1_score', 'asvs_level_2_benchmark', 'asvs_level_2_score', 'asvs_level_3_benchmark', 'asvs_level_3_score']


class DeleteBenchmarkForm(forms.ModelForm):
    id = forms.IntegerField(required=True,
                            widget=forms.widgets.HiddenInput())

    class Meta:
        model = Benchmark_Product_Summary
        exclude = ['product', 'benchmark_type', 'desired_level', 'current_level', 'asvs_level_1_benchmark', 'asvs_level_1_score', 'asvs_level_2_benchmark', 'asvs_level_2_score', 'asvs_level_3_benchmark', 'asvs_level_3_score', 'publish']


class JIRA_PKeyForm(forms.ModelForm):

    class Meta:
        model = JIRA_PKey
        exclude = ['product']


class Sonarqube_ProductForm(forms.ModelForm):

    def __init__(self, *args, **kwargs):
        super(Sonarqube_ProductForm, self).__init__(*args, **kwargs)
        Tool_Type.objects.get_or_create(name='SonarQube')

    sonarqube_tool_config = forms.ModelChoiceField(
        label='SonarQube Configuration',
        queryset=Tool_Configuration.objects.filter(tool_type__name="SonarQube").order_by('name'),
        required=False
    )

    class Meta:
        model = Sonarqube_Product
        exclude = ['product']


class DeleteJIRAConfForm(forms.ModelForm):
    id = forms.IntegerField(required=True,
                            widget=forms.widgets.HiddenInput())

    class Meta:
        model = JIRA_Conf
        fields = ('id',)


class ToolTypeForm(forms.ModelForm):
    class Meta:
        model = Tool_Type
        exclude = ['product']


class LanguagesTypeForm(forms.ModelForm):
    class Meta:
        model = Languages
        exclude = ['product']


class Languages_TypeTypeForm(forms.ModelForm):
    class Meta:
        model = Language_Type
        exclude = ['product']


class App_AnalysisTypeForm(forms.ModelForm):
    class Meta:
        model = App_Analysis
        exclude = ['product']


class ToolConfigForm(forms.ModelForm):
    tool_type = forms.ModelChoiceField(queryset=Tool_Type.objects.all(), label='Tool Type')
    ssh = forms.CharField(widget=forms.Textarea(attrs={}), required=False, label='SSH Key')

    class Meta:
        model = Tool_Configuration
        exclude = ['product']

    def clean(self):
        from django.core.validators import URLValidator
        form_data = self.cleaned_data

        try:
            url_validator = URLValidator(schemes=['ssh', 'http', 'https'])
            url_validator(form_data["url"])
        except forms.ValidationError:
            raise forms.ValidationError(
                'It does not appear as though this endpoint is a valid URL/SSH or IP address.',
                code='invalid')

        return form_data


class DeleteObjectsSettingsForm(forms.ModelForm):
    id = forms.IntegerField(required=True,
                            widget=forms.widgets.HiddenInput())

    class Meta:
        model = Objects
        exclude = ['tool_type']


class DeleteToolProductSettingsForm(forms.ModelForm):
    id = forms.IntegerField(required=True,
                            widget=forms.widgets.HiddenInput())

    class Meta:
        model = Tool_Product_Settings
        exclude = ['tool_type']


class ToolProductSettingsForm(forms.ModelForm):
    tool_configuration = forms.ModelChoiceField(queryset=Tool_Configuration.objects.all(), label='Tool Configuration')

    class Meta:
        model = Tool_Product_Settings
        fields = ['name', 'description', 'url', 'tool_configuration', 'tool_project_id']
        exclude = ['tool_type']
        order = ['name']

    def clean(self):
        from django.core.validators import URLValidator
        form_data = self.cleaned_data

        try:
            url_validator = URLValidator(schemes=['ssh', 'http', 'https'])
            url_validator(form_data["url"])
        except forms.ValidationError:
            raise forms.ValidationError(
                'It does not appear as though this endpoint is a valid URL/SSH or IP address.',
                code='invalid')

        return form_data


class ObjectSettingsForm(forms.ModelForm):

    tags = forms.CharField(widget=forms.SelectMultiple(choices=[]),
                           required=False,
                           help_text="Add tags that help describe this object.  "
                                     "Choose from the list or add new tags.  Press TAB key to add.")

    class Meta:
        model = Objects
        fields = ['path', 'folder', 'artifact', 'name', 'review_status']
        exclude = ['product']

    def __init__(self, *args, **kwargs):
        tags = Tag.objects.usage_for_model(Objects)
        t = [(tag.name, tag.name) for tag in tags]
        super(ObjectSettingsForm, self).__init__(*args, **kwargs)
        self.fields['tags'].widget.choices = t

    def clean(self):
        form_data = self.cleaned_data

        return form_data


class CredMappingForm(forms.ModelForm):
    cred_user = forms.ModelChoiceField(queryset=Cred_Mapping.objects.all().select_related('cred_id'), required=False,
                                       label='Select a Credential')

    class Meta:
        model = Cred_Mapping
        fields = ['cred_user']
        exclude = ['product', 'finding', 'engagement', 'test', 'url', 'is_authn_provider']


class CredMappingFormProd(forms.ModelForm):
    class Meta:
        model = Cred_Mapping
        fields = ['cred_id', 'url', 'is_authn_provider']
        exclude = ['product', 'finding', 'engagement', 'test']


class EngagementPresetsForm(forms.ModelForm):

    notes = forms.CharField(widget=forms.Textarea(attrs={}),
                                  required=False, help_text="Description of what needs to be tested or setting up environment for testing")

    scope = forms.CharField(widget=forms.Textarea(attrs={}),
                                  required=False, help_text="Scope of Engagement testing, IP's/Resources/URL's)")

    class Meta:
        model = Engagement_Presets
        exclude = ['product']


class DeleteEngagementPresetsForm(forms.ModelForm):
    id = forms.IntegerField(required=True,
                            widget=forms.widgets.HiddenInput())

    class Meta:
        model = Engagement_Presets
        fields = ['id']


class SystemSettingsForm(forms.ModelForm):

    class Meta:
        model = System_Settings
        exclude = ['product_grade', 'credentials', 'column_widths', 'drive_folder_ID', 'enable_google_sheets']


class BenchmarkForm(forms.ModelForm):

    class Meta:
        model = Benchmark_Product
        exclude = ['product', 'control']


class Benchmark_RequirementForm(forms.ModelForm):

    class Meta:
        model = Benchmark_Requirement
        exclude = ['']


class NotificationsForm(forms.ModelForm):

    class Meta:
        model = Notifications
        exclude = ['']


class AjaxChoiceField(forms.ChoiceField):
    def valid_value(self, value):
        return True


class RuleForm(forms.ModelForm):

    class Meta:
        model = Rule
        exclude = ['key_product']


class ChildRuleForm(forms.ModelForm):

    class Meta:
        model = Child_Rule
        exclude = ['key_product']


RuleFormSet = modelformset_factory(Child_Rule, extra=2, max_num=10, exclude=[''], can_delete=True)


class DeleteRuleForm(forms.ModelForm):
    id = forms.IntegerField(required=True,
                            widget=forms.widgets.HiddenInput())

    class Meta:
        model = Rule
        fields = ('id',)


class CredUserForm(forms.ModelForm):
    # selenium_script = forms.FileField(widget=forms.widgets.FileInput(
    #    attrs={"accept": ".py"}),
    #    label="Select a Selenium Script", required=False)

    class Meta:
        model = Cred_User
        exclude = ['']
        # fields = ['selenium_script']


class JIRAPKeyForm(forms.ModelForm):
    conf = forms.ModelChoiceField(queryset=JIRA_Conf.objects.all(), label='JIRA Configuration', required=False)

    class Meta:
        model = JIRA_PKey
        exclude = ['product']


class JIRAFindingForm(forms.Form):
    def __init__(self, *args, **kwargs):
        self.enabled = kwargs.pop('enabled')
        super(JIRAFindingForm, self).__init__(*args, **kwargs)
        self.fields['push_to_jira'] = forms.BooleanField()
        self.fields['push_to_jira'].required = False
        self.fields['push_to_jira'].help_text = "Checking this will overwrite content of your JIRA issue, or create one."

    push_to_jira = forms.BooleanField(required=False)


class GoogleSheetFieldsForm(forms.Form):
    cred_file = forms.FileField(widget=forms.widgets.FileInput(
        attrs={"accept": ".json"}),
        label="Google credentials file",
        required=True,
        allow_empty_file=False,
        help_text="Upload the credentials file downloaded from the Google Developer Console")
    drive_folder_ID = forms.CharField(
        required=True,
        label="Google Drive folder ID",
        help_text="Extract the Drive folder ID from the URL and provide it here")
    enable_service = forms.BooleanField(
        initial=False,
        required=False,
        help_text='Tick this check box to enable Google Sheets Sync feature')

    def __init__(self, *args, **kwargs):
        self.credentials_required = kwargs.pop('credentials_required')
        options = ((0, 'Hide'), (100, 'Small'), (200, 'Medium'), (400, 'Large'))
        protect = ['reporter', 'url', 'numerical_severity', 'endpoint', 'images', 'under_review', 'reviewers',
                   'review_requested_by', 'is_Mitigated', 'jira_creation', 'jira_change', 'sonarqube_issue', 'is_template']
        self.all_fields = kwargs.pop('all_fields')
        super(GoogleSheetFieldsForm, self).__init__(*args, **kwargs)
        if not self.credentials_required:
            self.fields['cred_file'].required = False
        for i in self.all_fields:
            self.fields[i.name] = forms.ChoiceField(choices=options)
            if i.name == 'id' or i.editable is False or i.many_to_one or i.name in protect:
                self.fields['Protect ' + i.name] = forms.BooleanField(initial=True, required=True, disabled=True)
            else:
                self.fields['Protect ' + i.name] = forms.BooleanField(initial=False, required=False)<|MERGE_RESOLUTION|>--- conflicted
+++ resolved
@@ -359,13 +359,11 @@
                          ("Testssl Scan", "Testssl Scan"),
                          ("Hadolint Dockerfile check", "Hadolint Dockerfile check"),
                          ("Aqua Scan", "Aqua Scan"),
-<<<<<<< HEAD
                          ("HackerOne Cases", "HackerOne Cases"))
-=======
                          ("Xanitizer Scan", "Xanitizer Scan"),
                          ("Trivy Scan", "Trivy Scan"))
 
->>>>>>> 11de9c52
+
 
     SORTED_SCAN_TYPE_CHOICES = sorted(SCAN_TYPE_CHOICES, key=lambda x: x[1])
     scan_date = forms.DateTimeField(
