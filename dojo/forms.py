--- conflicted
+++ resolved
@@ -234,11 +234,8 @@
                          ("Dependency Check Scan", "Dependency Check Scan"), ("Retire.js Scan", "Retire.js Scan"),
                          ("Node Security Platform Scan", "Node Security Platform Scan"),
                          ("Qualys Scan", "Qualys Scan"),
-<<<<<<< HEAD
                          ("Qualys Webapp Scan", "Qualys Webapp Scan"),
-=======
                          ("OpenVAS CSV", "OpenVAS CSV"),
->>>>>>> 5d0e6005
                          ("Generic Findings Import", "Generic Findings Import"))
     scan_date = forms.DateTimeField(
         required=True,
