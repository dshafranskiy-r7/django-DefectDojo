import csv
import logging
import re
from datetime import datetime
from tempfile import NamedTemporaryFile
from typing import List

from dateutil.relativedelta import relativedelta
from django.conf import settings
from django.core.exceptions import PermissionDenied
from django.http import Http404, HttpRequest, HttpResponse, QueryDict
from django.shortcuts import get_object_or_404, render
from django.utils import timezone
from django.views import View
from openpyxl import Workbook
from openpyxl.styles import Font

from dojo.authorization.authorization import user_has_permission_or_403
from dojo.authorization.authorization_decorators import user_is_authorized
from dojo.authorization.roles_permissions import Permissions
from dojo.filters import (
    EndpointFilter,
    EndpointFilterWithoutObjectLookups,
    EndpointReportFilter,
    ReportFindingFilter,
    ReportFindingFilterWithoutObjectLookups,
)
from dojo.finding.queries import get_authorized_findings
from dojo.finding.views import BaseListFindings
from dojo.forms import ReportOptionsForm
from dojo.models import Dojo_User, Endpoint, Engagement, Finding, Product, Product_Type, Test
from dojo.reports.widgets import (
    CoverPage,
    CustomReportJsonForm,
    EndpointList,
    FindingList,
    PageBreak,
    ReportOptions,
    TableOfContents,
    Widget,
    WYSIWYGContent,
    report_widget_factory,
)
from dojo.utils import (
    Product_Tab,
    add_breadcrumb,
    get_page_items,
    get_period_counts_legacy,
    get_system_setting,
    get_words_for_field,
)

logger = logging.getLogger(__name__)

EXCEL_CHAR_LIMIT = 32767


def down(request):
    return render(request, "disabled.html")


def report_url_resolver(request):
    try:
        url_resolver = request.META["HTTP_X_FORWARDED_PROTO"] + "://" + request.META["HTTP_X_FORWARDED_FOR"]
    except:
        hostname = request.META["HTTP_HOST"]
        port_index = hostname.find(":")
        if port_index != -1:
            url_resolver = request.scheme + "://" + hostname[:port_index]
        else:
            url_resolver = request.scheme + "://" + hostname
    return url_resolver + ":" + request.META["SERVER_PORT"]


class ReportBuilder(View):
    def get(self, request: HttpRequest) -> HttpResponse:
        add_breadcrumb(title="Report Builder", top_level=True, request=request)
        return render(request, self.get_template(), self.get_context(request))

    def get_findings(self, request: HttpRequest):
        findings = get_authorized_findings(Permissions.Finding_View)
        filter_string_matching = get_system_setting("filter_string_matching", False)
        filter_class = ReportFindingFilterWithoutObjectLookups if filter_string_matching else ReportFindingFilter
        return filter_class(self.request.GET, queryset=findings)

    def get_endpoints(self, request: HttpRequest):
        endpoints = Endpoint.objects.filter(finding__active=True,
                                            finding__verified=True,
                                            finding__false_p=False,
                                            finding__duplicate=False,
                                            finding__out_of_scope=False,
                                            ).distinct()
        filter_string_matching = get_system_setting("filter_string_matching", False)
        filter_class = EndpointFilterWithoutObjectLookups if filter_string_matching else EndpointFilter
        return filter_class(request.GET, queryset=endpoints, user=request.user)

    def get_available_widgets(self, request: HttpRequest) -> List[Widget]:
        return [
            CoverPage(request=request),
            TableOfContents(request=request),
            WYSIWYGContent(request=request),
            FindingList(request=request, findings=self.get_findings(request)),
            EndpointList(request=request, endpoints=self.get_endpoints(request)),
            PageBreak()]

    def get_in_use_widgets(self, request):
        return [ReportOptions(request=request)]

    def get_template(self):
        return "dojo/report_builder.html"

    def get_context(self, request: HttpRequest) -> dict:
        return {
            "available_widgets": self.get_available_widgets(request),
            "in_use_widgets": self.get_in_use_widgets(request)}


class CustomReport(View):
    def post(self, request: HttpRequest) -> HttpResponse:
        # saving the report
        form = self.get_form(request)
        if form.is_valid():
            self._set_state(request)
            return render(request, self.get_template(), self.get_context())
        else:
            raise PermissionDenied

    def _set_state(self, request: HttpRequest):
        self.request = request
        self.host = report_url_resolver(request)
        self.selected_widgets = self.get_selected_widgets(request)
        self.widgets = list(self.selected_widgets.values())

    def get_selected_widgets(self, request):
        selected_widgets = report_widget_factory(json_data=request.POST["json"], request=request, host=self.host,
                                                      user=self.request.user, finding_notes=False, finding_images=False)

        if options := selected_widgets.get("report-options", None):
            self.report_format = options.report_type
            self.finding_notes = (options.include_finding_notes == "1")
            self.finding_images = (options.include_finding_images == "1")
        else:
<<<<<<< HEAD
            self.report_format = 'HTML'
=======
            self.report_format = "AsciiDoc"
>>>>>>> a62ea5d9
            self.finding_notes = True
            self.finding_images = True

        return report_widget_factory(json_data=request.POST["json"], request=request, host=self.host,
                              user=request.user, finding_notes=self.finding_notes,
                              finding_images=self.finding_images)

    def get_form(self, request):
        return CustomReportJsonForm(request.POST)

    def get_template(self):
<<<<<<< HEAD
        if self.report_format == 'HTML':
            return 'dojo/custom_html_report.html'
=======
        if self.report_format == "AsciiDoc":
            return "dojo/custom_asciidoc_report.html"
        elif self.report_format == "HTML":
            return "dojo/custom_html_report.html"
>>>>>>> a62ea5d9
        else:
            raise PermissionDenied

    def get_context(self):
        return {
            "widgets": self.widgets,
            "host": self.host,
            "finding_notes": self.finding_notes,
            "finding_images": self.finding_images,
            "user_id": self.request.user.id}


def report_findings(request):
    findings = Finding.objects.filter()
    filter_string_matching = get_system_setting("filter_string_matching", False)
    filter_class = ReportFindingFilterWithoutObjectLookups if filter_string_matching else ReportFindingFilter
    findings = filter_class(request.GET, queryset=findings)

    title_words = get_words_for_field(Finding, "title")
    component_words = get_words_for_field(Finding, "component_name")

    paged_findings = get_page_items(request, findings.qs.distinct().order_by("numerical_severity"), 25)

    return render(request,
                  "dojo/report_findings.html",
                  {"findings": paged_findings,
                   "filtered": findings,
                   "title_words": title_words,
                    "component_words": component_words,
                   "title": "finding-list",
                   })


def report_endpoints(request):
    endpoints = Endpoint.objects.filter(finding__active=True,
                                        finding__verified=True,
                                        finding__false_p=False,
                                        finding__duplicate=False,
                                        finding__out_of_scope=False,
                                        ).distinct()

    endpoints = EndpointFilter(request.GET, queryset=endpoints, user=request.user)

    paged_endpoints = get_page_items(request, endpoints.qs, 25)

    return render(request,
                  "dojo/report_endpoints.html",
                  {"endpoints": paged_endpoints,
                   "filtered": endpoints,
                   "title": "endpoint-list",
                   })


def report_cover_page(request):
    report_title = request.GET.get("title", "Report")
    report_subtitle = request.GET.get("subtitle", "")
    report_info = request.GET.get("info", "")

    return render(request,
                  "dojo/report_cover_page.html",
                  {"report_title": report_title,
                   "report_subtitle": report_subtitle,
                   "report_info": report_info})


@user_is_authorized(Product_Type, Permissions.Product_Type_View, "ptid")
def product_type_report(request, ptid):
    product_type = get_object_or_404(Product_Type, id=ptid)
    return generate_report(request, product_type)


@user_is_authorized(Product, Permissions.Product_View, "pid")
def product_report(request, pid):
    product = get_object_or_404(Product, id=pid)
    return generate_report(request, product)


def product_findings_report(request):
    findings = get_authorized_findings(Permissions.Finding_View)
    return generate_report(request, findings)


@user_is_authorized(Engagement, Permissions.Engagement_View, "eid")
def engagement_report(request, eid):
    engagement = get_object_or_404(Engagement, id=eid)
    return generate_report(request, engagement)


@user_is_authorized(Test, Permissions.Test_View, "tid")
def test_report(request, tid):
    test = get_object_or_404(Test, id=tid)
    return generate_report(request, test)


@user_is_authorized(Endpoint, Permissions.Endpoint_View, "eid")
def endpoint_report(request, eid):
    endpoint = get_object_or_404(Endpoint, id=eid)
    return generate_report(request, endpoint, False)


@user_is_authorized(Endpoint, Permissions.Endpoint_View, "eid")
def endpoint_host_report(request, eid):
    endpoint = get_object_or_404(Endpoint, id=eid)
    return generate_report(request, endpoint, True)


@user_is_authorized(Product, Permissions.Product_View, "pid")
def product_endpoint_report(request, pid):
    product = get_object_or_404(Product.objects.all().prefetch_related("engagement_set__test_set__test_type", "engagement_set__test_set__environment"), id=pid)
    endpoint_ids = Endpoint.objects.filter(product=product,
                                           finding__active=True,
                                           finding__verified=True,
                                           finding__false_p=False,
                                           finding__duplicate=False,
                                           finding__out_of_scope=False,
                                           ).values_list("id", flat=True)

    endpoints = prefetch_related_endpoints_for_report(Endpoint.objects.filter(id__in=endpoint_ids))
    endpoints = EndpointReportFilter(request.GET, queryset=endpoints)

    paged_endpoints = get_page_items(request, endpoints.qs, 25)
<<<<<<< HEAD
    report_format = request.GET.get('report_type', 'HTML')
    include_finding_notes = int(request.GET.get('include_finding_notes', 0))
    include_finding_images = int(request.GET.get('include_finding_images', 0))
    include_executive_summary = int(request.GET.get('include_executive_summary', 0))
    include_table_of_contents = int(request.GET.get('include_table_of_contents', 0))
    include_disclaimer = int(request.GET.get('include_disclaimer', 0))
    disclaimer = get_system_setting('disclaimer')
=======
    report_format = request.GET.get("report_type", "AsciiDoc")
    include_finding_notes = int(request.GET.get("include_finding_notes", 0))
    include_finding_images = int(request.GET.get("include_finding_images", 0))
    include_executive_summary = int(request.GET.get("include_executive_summary", 0))
    include_table_of_contents = int(request.GET.get("include_table_of_contents", 0))
    include_disclaimer = int(request.GET.get("include_disclaimer", 0))
    disclaimer = get_system_setting("disclaimer")
>>>>>>> a62ea5d9
    if include_disclaimer and len(disclaimer) == 0:
        disclaimer = "Please configure in System Settings."
    generate = "_generate" in request.GET
    add_breadcrumb(parent=product, title="Vulnerable Product Endpoints Report", top_level=False, request=request)
    report_form = ReportOptionsForm()
    template = "dojo/product_endpoint_pdf_report.html"

<<<<<<< HEAD
    if generate:
        report_form = ReportOptionsForm(request.GET)
        if report_format == 'HTML':
=======
    try:
        start_date = Finding.objects.filter(endpoints__in=endpoints.qs).order_by("date")[:1][0].date
    except:
        start_date = timezone.now()

    end_date = timezone.now()

    risk_acceptances = Risk_Acceptance.objects.filter(engagement__test__finding__endpoints__in=endpoints.qs)

    accepted_findings = [finding for ra in risk_acceptances
                         for finding in ra.accepted_findings.filter(endpoints__in=endpoints.qs)]

    verified_findings = Finding.objects.filter(endpoints__in=endpoints.qs,
                                               date__range=[start_date, end_date],
                                               false_p=False,
                                               verified=True,
                                               duplicate=False,
                                               out_of_scope=False)

    open_findings = Finding.objects.filter(endpoints__in=endpoints.qs,
                                           false_p=False,
                                           verified=True,
                                           duplicate=False,
                                           out_of_scope=False,
                                           active=True,
                                           mitigated__isnull=True)

    closed_findings = Finding.objects.filter(endpoints__in=endpoints.qs,
                                             false_p=False,
                                             verified=True,
                                             duplicate=False,
                                             out_of_scope=False,
                                             mitigated__isnull=False)
    if generate:
        report_form = ReportOptionsForm(request.GET)
        if report_format == "AsciiDoc":
            return render(request,
                          "dojo/asciidoc_report.html",
                          {"product_type": None,
                           "product": product,
                           "accepted_findings": accepted_findings,
                           "open_findings": open_findings,
                           "closed_findings": closed_findings,
                           "verified_findings": verified_findings,
                           "engagement": None,
                           "test": None,
                           "endpoints": endpoints.qs,
                           "endpoint": None,
                           "findings": None,
                           "include_finding_notes": include_finding_notes,
                           "include_finding_images": include_finding_images,
                           "include_executive_summary": include_executive_summary,
                           "include_table_of_contents": include_table_of_contents,
                           "include_disclaimer": include_disclaimer,
                           "disclaimer": disclaimer,
                           "user": request.user,
                           "title": "Generate Report",
                           })
        elif report_format == "HTML":
>>>>>>> a62ea5d9
            return render(request,
                          template,
                          {"product_type": None,
                           "product": product,
                           "engagement": None,
                           "test": None,
                           "endpoint": None,
                           "endpoints": endpoints.qs,
                           "findings": None,
                           "include_finding_notes": include_finding_notes,
                           "include_finding_images": include_finding_images,
                           "include_executive_summary": include_executive_summary,
                           "include_table_of_contents": include_table_of_contents,
                           "include_disclaimer": include_disclaimer,
                           "disclaimer": disclaimer,
                           "user": request.user,
                           "title": "Generate Report",
                           })
        else:
            raise Http404

    product_tab = Product_Tab(product, "Product Endpoint Report", tab="endpoints")
    return render(request,
                  "dojo/request_endpoint_report.html",
                  {"endpoints": paged_endpoints,
                   "filtered": endpoints,
                   "product_tab": product_tab,
                   "report_form": report_form,
                   "name": "Vulnerable Product Endpoints",
                   })


def generate_report(request, obj, host_view=False):
    user = Dojo_User.objects.get(id=request.user.id)
    product_type = None
    product = None
    engagement = None
    test = None
    endpoint = None
    endpoints = None
    report_title = None

    if type(obj).__name__ == "Product_Type":
        user_has_permission_or_403(request.user, obj, Permissions.Product_Type_View)
    elif type(obj).__name__ == "Product":
        user_has_permission_or_403(request.user, obj, Permissions.Product_View)
    elif type(obj).__name__ == "Engagement":
        user_has_permission_or_403(request.user, obj, Permissions.Engagement_View)
    elif type(obj).__name__ == "Test":
        user_has_permission_or_403(request.user, obj, Permissions.Test_View)
    elif type(obj).__name__ == "Endpoint":
        user_has_permission_or_403(request.user, obj, Permissions.Endpoint_View)
    elif type(obj).__name__ == "QuerySet" or type(obj).__name__ == "CastTaggedQuerySet" or type(obj).__name__ == "TagulousCastTaggedQuerySet":
        # authorization taken care of by only selecting findings from product user is authed to see
        pass
    else:
        if obj is None:
            msg = "No object is given to generate report for"
            raise Exception(msg)
        else:
            msg = f"Report cannot be generated for object of type {type(obj).__name__}"
            raise Exception(msg)

<<<<<<< HEAD
    report_format = request.GET.get('report_type', 'HTML')
    include_finding_notes = int(request.GET.get('include_finding_notes', 0))
    include_finding_images = int(request.GET.get('include_finding_images', 0))
    include_executive_summary = int(request.GET.get('include_executive_summary', 0))
    include_table_of_contents = int(request.GET.get('include_table_of_contents', 0))
    include_disclaimer = int(request.GET.get('include_disclaimer', 0))
    disclaimer = get_system_setting('disclaimer')
=======
    report_format = request.GET.get("report_type", "AsciiDoc")
    include_finding_notes = int(request.GET.get("include_finding_notes", 0))
    include_finding_images = int(request.GET.get("include_finding_images", 0))
    include_executive_summary = int(request.GET.get("include_executive_summary", 0))
    include_table_of_contents = int(request.GET.get("include_table_of_contents", 0))
    include_disclaimer = int(request.GET.get("include_disclaimer", 0))
    disclaimer = get_system_setting("disclaimer")
>>>>>>> a62ea5d9
    if include_disclaimer and len(disclaimer) == 0:
        disclaimer = "Please configure in System Settings."
    generate = "_generate" in request.GET
    report_name = str(obj)
    filter_string_matching = get_system_setting("filter_string_matching", False)
    report_finding_filter_class = ReportFindingFilterWithoutObjectLookups if filter_string_matching else ReportFindingFilter
    add_breadcrumb(title="Generate Report", top_level=False, request=request)
    if type(obj).__name__ == "Product_Type":
        product_type = obj
        template = "dojo/product_type_pdf_report.html"
        report_name = "Product Type Report: " + str(product_type)
        report_title = "Product Type Report"
        findings = report_finding_filter_class(request.GET, prod_type=product_type, queryset=prefetch_related_findings_for_report(Finding.objects.filter(
            test__engagement__product__prod_type=product_type)))
        products = Product.objects.filter(prod_type=product_type,
                                          engagement__test__finding__in=findings.qs).distinct()
        engagements = Engagement.objects.filter(product__prod_type=product_type,
                                                test__finding__in=findings.qs).distinct()
        tests = Test.objects.filter(engagement__product__prod_type=product_type,
                                    finding__in=findings.qs).distinct()
        if len(findings.qs) > 0:
            start_date = timezone.make_aware(datetime.combine(findings.qs.last().date, datetime.min.time()))
        else:
            start_date = timezone.now()

        end_date = timezone.now()

        r = relativedelta(end_date, start_date)
        months_between = (r.years * 12) + r.months
        # include current month
        months_between += 1

        endpoint_monthly_counts = get_period_counts_legacy(findings.qs.order_by("numerical_severity"), findings.qs.order_by("numerical_severity"), None,
                                                            months_between, start_date,
                                                            relative_delta="months")

        context = {"product_type": product_type,
                   "products": products,
                   "engagements": engagements,
                   "tests": tests,
                   "report_name": report_name,
                   "endpoint_opened_per_month": endpoint_monthly_counts[
                       "opened_per_period"] if endpoint_monthly_counts is not None else [],
                   "endpoint_active_findings": findings.qs.distinct().order_by("numerical_severity"),
                   "findings": findings.qs.distinct().order_by("numerical_severity"),
                   "include_finding_notes": include_finding_notes,
                   "include_finding_images": include_finding_images,
                   "include_executive_summary": include_executive_summary,
                   "include_table_of_contents": include_table_of_contents,
                   "include_disclaimer": include_disclaimer,
                   "disclaimer": disclaimer,
                   "user": user,
                   "team_name": settings.TEAM_NAME,
                   "title": report_title,
                   "host": report_url_resolver(request),
                   "user_id": request.user.id}

    elif type(obj).__name__ == "Product":
        product = obj
        template = "dojo/product_pdf_report.html"
        report_name = "Product Report: " + str(product)
        report_title = "Product Report"
        findings = report_finding_filter_class(request.GET, product=product, queryset=prefetch_related_findings_for_report(Finding.objects.filter(
            test__engagement__product=product)))
        ids = set(finding.id for finding in findings.qs)  # noqa: C401
        engagements = Engagement.objects.filter(test__finding__id__in=ids).distinct()
        tests = Test.objects.filter(finding__id__in=ids).distinct()
        endpoints = Endpoint.objects.filter(product=product).distinct()
        context = {"product": product,
                   "engagements": engagements,
                   "tests": tests,
                   "report_name": report_name,
                   "findings": findings.qs.distinct().order_by("numerical_severity"),
                   "include_finding_notes": include_finding_notes,
                   "include_finding_images": include_finding_images,
                   "include_executive_summary": include_executive_summary,
                   "include_table_of_contents": include_table_of_contents,
                   "include_disclaimer": include_disclaimer,
                   "disclaimer": disclaimer,
                   "user": user,
                   "team_name": settings.TEAM_NAME,
                   "title": report_title,
                   "endpoints": endpoints,
                   "host": report_url_resolver(request),
                   "user_id": request.user.id}

    elif type(obj).__name__ == "Engagement":
        logger.debug("generating report for Engagement")
        engagement = obj
        findings = report_finding_filter_class(request.GET, engagement=engagement,
                                       queryset=prefetch_related_findings_for_report(Finding.objects.filter(test__engagement=engagement)))
        report_name = "Engagement Report: " + str(engagement)
        template = "dojo/engagement_pdf_report.html"
        report_title = "Engagement Report"

        ids = set(finding.id for finding in findings.qs)  # noqa: C401
        tests = Test.objects.filter(finding__id__in=ids).distinct()
        endpoints = Endpoint.objects.filter(product=engagement.product).distinct()

        context = {"engagement": engagement,
                   "tests": tests,
                   "report_name": report_name,
                   "findings": findings.qs.distinct().order_by("numerical_severity"),
                   "include_finding_notes": include_finding_notes,
                   "include_finding_images": include_finding_images,
                   "include_executive_summary": include_executive_summary,
                   "include_table_of_contents": include_table_of_contents,
                   "include_disclaimer": include_disclaimer,
                   "disclaimer": disclaimer,
                   "user": user,
                   "team_name": settings.TEAM_NAME,
                   "title": report_title,
                   "host": report_url_resolver(request),
                   "user_id": request.user.id,
                   "endpoints": endpoints}

    elif type(obj).__name__ == "Test":
        test = obj
        findings = report_finding_filter_class(request.GET, engagement=test.engagement,
                                       queryset=prefetch_related_findings_for_report(Finding.objects.filter(test=test)))
        template = "dojo/test_pdf_report.html"
        report_name = "Test Report: " + str(test)
        report_title = "Test Report"

        context = {"test": test,
                   "report_name": report_name,
                   "findings": findings.qs.distinct().order_by("numerical_severity"),
                   "include_finding_notes": include_finding_notes,
                   "include_finding_images": include_finding_images,
                   "include_executive_summary": include_executive_summary,
                   "include_table_of_contents": include_table_of_contents,
                   "include_disclaimer": include_disclaimer,
                   "disclaimer": disclaimer,
                   "user": user,
                   "team_name": settings.TEAM_NAME,
                   "title": report_title,
                   "host": report_url_resolver(request),
                   "user_id": request.user.id}

    elif type(obj).__name__ == "Endpoint":
        endpoint = obj
        if host_view:
            report_name = "Endpoint Host Report: " + endpoint.host
            endpoints = Endpoint.objects.filter(host=endpoint.host,
                                                product=endpoint.product).distinct()
            report_title = "Endpoint Host Report"
        else:
            report_name = "Endpoint Report: " + str(endpoint)
            endpoints = Endpoint.objects.filter(pk=endpoint.id).distinct()
            report_title = "Endpoint Report"
        template = "dojo/endpoint_pdf_report.html"
        findings = report_finding_filter_class(request.GET,
                                       queryset=prefetch_related_findings_for_report(Finding.objects.filter(endpoints__in=endpoints)))

        context = {"endpoint": endpoint,
                   "endpoints": endpoints,
                   "report_name": report_name,
                   "findings": findings.qs.distinct().order_by("numerical_severity"),
                   "include_finding_notes": include_finding_notes,
                   "include_finding_images": include_finding_images,
                   "include_executive_summary": include_executive_summary,
                   "include_table_of_contents": include_table_of_contents,
                   "include_disclaimer": include_disclaimer,
                   "disclaimer": disclaimer,
                   "user": user,
                   "team_name": get_system_setting("team_name"),
                   "title": report_title,
                   "host": report_url_resolver(request),
                   "user_id": request.user.id}
    elif type(obj).__name__ in ["QuerySet", "CastTaggedQuerySet", "TagulousCastTaggedQuerySet"]:
        findings = report_finding_filter_class(request.GET, queryset=prefetch_related_findings_for_report(obj).distinct())
        report_name = "Finding"
        template = "dojo/finding_pdf_report.html"
        report_title = "Finding Report"

        context = {"findings": findings.qs.distinct().order_by("numerical_severity"),
                   "report_name": report_name,
                   "include_finding_notes": include_finding_notes,
                   "include_finding_images": include_finding_images,
                   "include_executive_summary": include_executive_summary,
                   "include_table_of_contents": include_table_of_contents,
                   "include_disclaimer": include_disclaimer,
                   "disclaimer": disclaimer,
                   "user": user,
                   "team_name": settings.TEAM_NAME,
                   "title": report_title,
                   "host": report_url_resolver(request),
                   "user_id": request.user.id}
    else:
        raise Http404

    report_form = ReportOptionsForm()

    if generate:
        report_form = ReportOptionsForm(request.GET)
<<<<<<< HEAD
        if report_format == 'HTML':
=======
        if report_format == "AsciiDoc":
            return render(request,
                          "dojo/asciidoc_report.html",
                          {"product_type": product_type,
                           "product": product,
                           "engagement": engagement,
                           "test": test,
                           "endpoint": endpoint,
                           "findings": findings.qs.distinct().order_by("numerical_severity"),
                           "include_finding_notes": include_finding_notes,
                           "include_finding_images": include_finding_images,
                           "include_executive_summary": include_executive_summary,
                           "include_table_of_contents": include_table_of_contents,
                           "include_disclaimer": include_disclaimer,
                           "disclaimer": disclaimer,
                           "user": user,
                           "team_name": settings.TEAM_NAME,
                           "title": report_title,
                           "user_id": request.user.id,
                           "host": report_url_resolver(request),
                           "host_view": host_view,
                           "context": context,
                           })
        elif report_format == "HTML":
>>>>>>> a62ea5d9
            return render(request,
                          template,
                          {"product_type": product_type,
                           "product": product,
                           "engagement": engagement,
                           "report_name": report_name,
                           "test": test,
                           "endpoint": endpoint,
                           "endpoints": endpoints,
                           "findings": findings.qs.distinct().order_by("numerical_severity"),
                           "include_finding_notes": include_finding_notes,
                           "include_finding_images": include_finding_images,
                           "include_executive_summary": include_executive_summary,
                           "include_table_of_contents": include_table_of_contents,
                           "include_disclaimer": include_disclaimer,
                           "disclaimer": disclaimer,
                           "user": user,
                           "team_name": settings.TEAM_NAME,
                           "title": report_title,
                           "user_id": request.user.id,
                           "host": "",
                           "host_view": host_view,
                           "context": context,
                           })

        else:
            raise Http404
    paged_findings = get_page_items(request, findings.qs.distinct().order_by("numerical_severity"), 25)

    product_tab = None
    if engagement:
        product_tab = Product_Tab(engagement.product, title="Engagement Report", tab="engagements")
        product_tab.setEngagement(engagement)
    elif test:
        product_tab = Product_Tab(test.engagement.product, title="Test Report", tab="engagements")
        product_tab.setEngagement(test.engagement)
    elif product:
        product_tab = Product_Tab(product, title="Product Report", tab="findings")
    elif endpoints:
        if host_view:
            product_tab = Product_Tab(endpoint.product, title="Endpoint Host Report", tab="endpoints")
        else:
            product_tab = Product_Tab(endpoint.product, title="Endpoint Report", tab="endpoints")

    return render(request, "dojo/request_report.html",
                  {"product_type": product_type,
                   "product": product,
                   "product_tab": product_tab,
                   "engagement": engagement,
                   "test": test,
                   "endpoint": endpoint,
                   "findings": findings,
                   "paged_findings": paged_findings,
                   "report_form": report_form,
                   "host_view": host_view,
                   "context": context,
                   })


def prefetch_related_findings_for_report(findings):
    return findings.prefetch_related("test",
                                     "test__engagement__product",
                                     "test__engagement__product__prod_type",
                                     "risk_acceptance_set",
                                     "risk_acceptance_set__accepted_findings",
                                     "burprawrequestresponse_set",
                                     "endpoints",
                                     "tags",
                                     "notes",
                                     "files",
                                     "reporter",
                                     "mitigated_by",
                                     )


def prefetch_related_endpoints_for_report(endpoints):
    return endpoints.prefetch_related(
                                      "product",
                                      "tags",
                                     )


def get_list_index(list, index):
    try:
        element = list[index]
    except Exception:
        element = None
    return element


def get_findings(request):
    url = request.META.get("QUERY_STRING")
    if not url:
        msg = "Please use the report button when viewing findings"
        raise Http404(msg)
    else:
        if url.startswith("url="):
            url = url[4:]

    views = ["all", "open", "inactive", "verified",
             "closed", "accepted", "out_of_scope",
             "false_positive", "inactive"]
    # request.path = url
    obj_name = obj_id = view = query = None
    path_items = list(filter(None, re.split(r"/|\?", url)))

    try:
        finding_index = path_items.index("finding")
    except ValueError:
        finding_index = -1
    # There is a engagement or product here
    if finding_index > 0:
        # path_items ['product', '1', 'finding', 'closed', 'test__engagement__product=1']
        obj_name = get_list_index(path_items, 0)
        obj_id = get_list_index(path_items, 1)
        view = get_list_index(path_items, 3)
        query = get_list_index(path_items, 4)
        # Try to catch a mix up
        query = query if view in views else view
    # This is findings only. Accomodate view and query
    elif finding_index == 0:
        # path_items ['finding', 'closed', 'title=blah']
        obj_name = get_list_index(path_items, 0)
        view = get_list_index(path_items, 1)
        query = get_list_index(path_items, 2)
        # Try to catch a mix up
        query = query if view in views else view
    # This is a test or engagement only
    elif finding_index == -1:
        # path_items ['test', '1', 'test__engagement__product=1']
        obj_name = get_list_index(path_items, 0)
        obj_id = get_list_index(path_items, 1)
        query = get_list_index(path_items, 2)

    filter_name = None
    if view:
        if view == "open":
            filter_name = "Open"
        elif view == "inactive":
            filter_name = "Inactive"
        elif view == "verified":
            filter_name = "Verified"
        elif view == "closed":
            filter_name = "Closed"
        elif view == "accepted":
            filter_name = "Accepted"
        elif view == "out_of_scope":
            filter_name = "Out of Scope"
        elif view == "false_positive":
            filter_name = "False Positive"

    obj = pid = eid = tid = None
    if obj_id:
        if "product" in obj_name:
            pid = obj_id
            obj = get_object_or_404(Product, id=pid)
            user_has_permission_or_403(request.user, obj, Permissions.Product_View)
        elif "engagement" in obj_name:
            eid = obj_id
            obj = get_object_or_404(Engagement, id=eid)
            user_has_permission_or_403(request.user, obj, Permissions.Engagement_View)
        elif "test" in obj_name:
            tid = obj_id
            obj = get_object_or_404(Test, id=tid)
            user_has_permission_or_403(request.user, obj, Permissions.Test_View)

    request.GET = QueryDict(query)
    list_findings = BaseListFindings(
        filter_name=filter_name,
        product_id=pid,
        engagement_id=eid,
        test_id=tid)
    findings = list_findings.get_fully_filtered_findings(request).qs

    return findings, obj


class QuickReportView(View):
    def add_findings_data(self):
        return self.findings

    def get_template(self):
        return "dojo/finding_pdf_report.html"

    def get(self, request):
        findings, obj = get_findings(request)
        self.findings = findings
        findings = self.add_findings_data()
        return self.generate_quick_report(request, findings, obj)

    def generate_quick_report(self, request, findings, obj=None):
        product = engagement = test = None

        if obj:
            if type(obj).__name__ == "Product":
                product = obj
            elif type(obj).__name__ == "Engagement":
                engagement = obj
            elif type(obj).__name__ == "Test":
                test = obj

        return render(request, self.get_template(), {
                        "report_name": "Finding Report",
                        "product": product,
                        "engagement": engagement,
                        "test": test,
                        "findings": findings,
                        "user": request.user,
                        "team_name": settings.TEAM_NAME,
                        "title": "Finding Report",
                        "user_id": request.user.id,
                  })


def get_excludes():
    return ["SEVERITIES", "age", "github_issue", "jira_issue", "objects", "risk_acceptance",
    "test__engagement__product__authorized_group", "test__engagement__product__member",
    "test__engagement__product__prod_type__authorized_group", "test__engagement__product__prod_type__member",
    "unsaved_endpoints", "unsaved_vulnerability_ids", "unsaved_files", "unsaved_request", "unsaved_response",
    "unsaved_tags", "vulnerability_ids", "cve"]


def get_foreign_keys():
    return ["defect_review_requested_by", "duplicate_finding", "finding_group", "last_reviewed_by",
        "mitigated_by", "reporter", "review_requested_by", "sonarqube_issue", "test"]


def get_attributes():
    return ["sla_age", "sla_deadline", "sla_days_remaining"]


class CSVExportView(View):
    def add_findings_data(self):
        return self.findings

    def add_extra_headers(self):
        pass

    def add_extra_values(self):
        pass

    def get(self, request):
        findings, _obj = get_findings(request)
        self.findings = findings
        findings = self.add_findings_data()
        response = HttpResponse(content_type="text/csv")
        response["Content-Disposition"] = "attachment; filename=findings.csv"
        writer = csv.writer(response)
        allowed_attributes = get_attributes()
        excludes_list = get_excludes()
        allowed_foreign_keys = get_attributes()
        first_row = True

        for finding in findings:
            self.finding = finding
            if first_row:
                fields = []
                self.fields = fields
                for key in dir(finding):
                    try:
                        if key not in excludes_list and (not callable(getattr(finding, key)) or key in allowed_attributes) and not key.startswith("_"):
                            if callable(getattr(finding, key)) and key not in allowed_attributes:
                                continue
                            fields.append(key)
                    except Exception as exc:
                        logger.error("Error in attribute: " + str(exc))
                        fields.append(key)
                        continue
                fields.append("test")
                fields.append("found_by")
                fields.append("engagement_id")
                fields.append("engagement")
                fields.append("product_id")
                fields.append("product")
                fields.append("endpoints")
                fields.append("vulnerability_ids")
                fields.append("tags")
                self.fields = fields
                self.add_extra_headers()

                writer.writerow(fields)

                first_row = False
            if not first_row:
                fields = []
                for key in dir(finding):
                    try:
                        if key not in excludes_list and (not callable(getattr(finding, key)) or key in allowed_attributes) and not key.startswith("_"):
                            if not callable(getattr(finding, key)):
                                value = finding.__dict__.get(key)
                            if (key in allowed_foreign_keys or key in allowed_attributes) and getattr(finding, key):
                                if callable(getattr(finding, key)):
                                    func = getattr(finding, key)
                                    result = func()
                                    value = result
                                else:
                                    value = str(getattr(finding, key))
                            if value and isinstance(value, str):
                                value = value.replace("\n", " NEWLINE ").replace("\r", "")
                            fields.append(value)
                    except Exception as exc:
                        logger.error("Error in attribute: " + str(exc))
                        fields.append("Value not supported")
                        continue
                fields.append(finding.test.title)
                fields.append(finding.test.test_type.name)
                fields.append(finding.test.engagement.id)
                fields.append(finding.test.engagement.name)
                fields.append(finding.test.engagement.product.id)
                fields.append(finding.test.engagement.product.name)

                endpoint_value = ""
                num_endpoints = 0
                for endpoint in finding.endpoints.all():
                    num_endpoints += 1
                    endpoint_value += f"{str(endpoint)}; "
                if endpoint_value.endswith("; "):
                    endpoint_value = endpoint_value[:-2]
                if len(endpoint_value) > EXCEL_CHAR_LIMIT:
                    endpoint_value = endpoint_value[:EXCEL_CHAR_LIMIT - 3] + "..."
                fields.append(endpoint_value)

                vulnerability_ids_value = ""
                num_vulnerability_ids = 0
                for vulnerability_id in finding.vulnerability_ids:
                    num_vulnerability_ids += 1
                    if num_vulnerability_ids > 5:
                        vulnerability_ids_value += "..."
                        break
                    vulnerability_ids_value += f"{str(vulnerability_id)}; "
                if finding.cve and vulnerability_ids_value.find(finding.cve) < 0:
                    vulnerability_ids_value += finding.cve
                if vulnerability_ids_value.endswith("; "):
                    vulnerability_ids_value = vulnerability_ids_value[:-2]
                fields.append(vulnerability_ids_value)
                # Tags
                tags_value = ""
                num_tags = 0
                for tag in finding.tags.all():
                    num_tags += 1
                    if num_tags > 5:
                        tags_value += "..."
                        break
                    tags_value += f"{str(tag)}; "
                if tags_value.endswith("; "):
                    tags_value = tags_value[:-2]
                fields.append(tags_value)

                self.fields = fields
                self.finding = finding
                self.add_extra_values()

                writer.writerow(fields)

        return response


class ExcelExportView(View):

    def add_findings_data(self):
        return self.findings

    def add_extra_headers(self):
        pass

    def add_extra_values(self):
        pass

    def get(self, request):
        findings, _obj = get_findings(request)
        self.findings = findings
        findings = self.add_findings_data()
        workbook = Workbook()
        workbook.iso_dates = True
        worksheet = workbook.active
        worksheet.title = "Findings"
        self.worksheet = worksheet
        font_bold = Font(bold=True)
        self.font_bold = font_bold
        allowed_attributes = get_attributes()
        excludes_list = get_excludes()
        allowed_foreign_keys = get_attributes()

        row_num = 1
        for finding in findings:
            if row_num == 1:
                col_num = 1
                for key in dir(finding):
                    try:
                        if key not in excludes_list and (not callable(getattr(finding, key)) or key in allowed_attributes) and not key.startswith("_"):
                            if callable(getattr(finding, key)) and key not in allowed_attributes:
                                continue
                            cell = worksheet.cell(row=row_num, column=col_num, value=key)
                            cell.font = font_bold
                            col_num += 1
                    except Exception as exc:
                        logger.error("Error in attribute: " + str(exc))
                        cell = worksheet.cell(row=row_num, column=col_num, value=key)
                        continue
                cell = worksheet.cell(row=row_num, column=col_num, value="found_by")
                cell.font = font_bold
                col_num += 1
                worksheet.cell(row=row_num, column=col_num, value="engagement_id")
                cell = cell.font = font_bold
                col_num += 1
                cell = worksheet.cell(row=row_num, column=col_num, value="engagement")
                cell.font = font_bold
                col_num += 1
                cell = worksheet.cell(row=row_num, column=col_num, value="product_id")
                cell.font = font_bold
                col_num += 1
                cell = worksheet.cell(row=row_num, column=col_num, value="product")
                cell.font = font_bold
                col_num += 1
                cell = worksheet.cell(row=row_num, column=col_num, value="endpoints")
                cell.font = font_bold
                col_num += 1
                cell = worksheet.cell(row=row_num, column=col_num, value="vulnerability_ids")
                cell.font = font_bold
                col_num += 1
                cell = worksheet.cell(row=row_num, column=col_num, value="tags")
                cell.font = font_bold
                col_num += 1
                self.row_num = row_num
                self.col_num = col_num
                self.add_extra_headers()

                row_num = 2
            if row_num > 1:
                col_num = 1
                for key in dir(finding):
                    try:
                        if key not in excludes_list and (not callable(getattr(finding, key)) or key in allowed_attributes) and not key.startswith("_"):
                            if not callable(getattr(finding, key)):
                                value = finding.__dict__.get(key)
                            if (key in allowed_foreign_keys or key in allowed_attributes) and getattr(finding, key):
                                if callable(getattr(finding, key)):
                                    func = getattr(finding, key)
                                    result = func()
                                    value = result
                                else:
                                    value = str(getattr(finding, key))
                            if value and isinstance(value, datetime):
                                value = value.replace(tzinfo=None)
                            worksheet.cell(row=row_num, column=col_num, value=value)
                            col_num += 1
                    except Exception as exc:
                        logger.error("Error in attribute: " + str(exc))
                        worksheet.cell(row=row_num, column=col_num, value="Value not supported")
                        continue
                worksheet.cell(row=row_num, column=col_num, value=finding.test.test_type.name)
                col_num += 1
                worksheet.cell(row=row_num, column=col_num, value=finding.test.engagement.id)
                col_num += 1
                worksheet.cell(row=row_num, column=col_num, value=finding.test.engagement.name)
                col_num += 1
                worksheet.cell(row=row_num, column=col_num, value=finding.test.engagement.product.id)
                col_num += 1
                worksheet.cell(row=row_num, column=col_num, value=finding.test.engagement.product.name)
                col_num += 1

                endpoint_value = ""
                num_endpoints = 0
                for endpoint in finding.endpoints.all():
                    num_endpoints += 1
                    endpoint_value += f"{str(endpoint)}; \n"
                if endpoint_value.endswith("; \n"):
                    endpoint_value = endpoint_value[:-3]
                if len(endpoint_value) > EXCEL_CHAR_LIMIT:
                    endpoint_value = endpoint_value[:EXCEL_CHAR_LIMIT - 3] + "..."
                worksheet.cell(row=row_num, column=col_num, value=endpoint_value)
                col_num += 1

                vulnerability_ids_value = ""
                num_vulnerability_ids = 0
                for vulnerability_id in finding.vulnerability_ids:
                    num_vulnerability_ids += 1
                    if num_vulnerability_ids > 5:
                        vulnerability_ids_value += "..."
                        break
                    vulnerability_ids_value += f"{str(vulnerability_id)}; \n"
                if finding.cve and vulnerability_ids_value.find(finding.cve) < 0:
                    vulnerability_ids_value += finding.cve
                if vulnerability_ids_value.endswith("; \n"):
                    vulnerability_ids_value = vulnerability_ids_value[:-3]
                worksheet.cell(row=row_num, column=col_num, value=vulnerability_ids_value)
                col_num += 1
                # tags
                tags_value = ""
                for tag in finding.tags.all():
                    tags_value += f"{str(tag)}; \n"
                if tags_value.endswith("; \n"):
                    tags_value = tags_value[:-3]
                worksheet.cell(row=row_num, column=col_num, value=tags_value)
                col_num += 1
                self.col_num = col_num
                self.row_num = row_num
                self.finding = finding
                self.add_extra_values()
            row_num += 1

        with NamedTemporaryFile() as tmp:
            workbook.save(tmp.name)
            tmp.seek(0)
            stream = tmp.read()

        response = HttpResponse(
            content=stream,
            content_type="application/vnd.openxmlformats-officedocument.spreadsheetml.sheet",
        )
        response["Content-Disposition"] = "attachment; filename=findings.xlsx"
        return response<|MERGE_RESOLUTION|>--- conflicted
+++ resolved
@@ -140,11 +140,7 @@
             self.finding_notes = (options.include_finding_notes == "1")
             self.finding_images = (options.include_finding_images == "1")
         else:
-<<<<<<< HEAD
             self.report_format = 'HTML'
-=======
-            self.report_format = "AsciiDoc"
->>>>>>> a62ea5d9
             self.finding_notes = True
             self.finding_images = True
 
@@ -156,15 +152,8 @@
         return CustomReportJsonForm(request.POST)
 
     def get_template(self):
-<<<<<<< HEAD
         if self.report_format == 'HTML':
             return 'dojo/custom_html_report.html'
-=======
-        if self.report_format == "AsciiDoc":
-            return "dojo/custom_asciidoc_report.html"
-        elif self.report_format == "HTML":
-            return "dojo/custom_html_report.html"
->>>>>>> a62ea5d9
         else:
             raise PermissionDenied
 
@@ -286,7 +275,6 @@
     endpoints = EndpointReportFilter(request.GET, queryset=endpoints)
 
     paged_endpoints = get_page_items(request, endpoints.qs, 25)
-<<<<<<< HEAD
     report_format = request.GET.get('report_type', 'HTML')
     include_finding_notes = int(request.GET.get('include_finding_notes', 0))
     include_finding_images = int(request.GET.get('include_finding_images', 0))
@@ -294,15 +282,6 @@
     include_table_of_contents = int(request.GET.get('include_table_of_contents', 0))
     include_disclaimer = int(request.GET.get('include_disclaimer', 0))
     disclaimer = get_system_setting('disclaimer')
-=======
-    report_format = request.GET.get("report_type", "AsciiDoc")
-    include_finding_notes = int(request.GET.get("include_finding_notes", 0))
-    include_finding_images = int(request.GET.get("include_finding_images", 0))
-    include_executive_summary = int(request.GET.get("include_executive_summary", 0))
-    include_table_of_contents = int(request.GET.get("include_table_of_contents", 0))
-    include_disclaimer = int(request.GET.get("include_disclaimer", 0))
-    disclaimer = get_system_setting("disclaimer")
->>>>>>> a62ea5d9
     if include_disclaimer and len(disclaimer) == 0:
         disclaimer = "Please configure in System Settings."
     generate = "_generate" in request.GET
@@ -310,71 +289,9 @@
     report_form = ReportOptionsForm()
     template = "dojo/product_endpoint_pdf_report.html"
 
-<<<<<<< HEAD
     if generate:
         report_form = ReportOptionsForm(request.GET)
         if report_format == 'HTML':
-=======
-    try:
-        start_date = Finding.objects.filter(endpoints__in=endpoints.qs).order_by("date")[:1][0].date
-    except:
-        start_date = timezone.now()
-
-    end_date = timezone.now()
-
-    risk_acceptances = Risk_Acceptance.objects.filter(engagement__test__finding__endpoints__in=endpoints.qs)
-
-    accepted_findings = [finding for ra in risk_acceptances
-                         for finding in ra.accepted_findings.filter(endpoints__in=endpoints.qs)]
-
-    verified_findings = Finding.objects.filter(endpoints__in=endpoints.qs,
-                                               date__range=[start_date, end_date],
-                                               false_p=False,
-                                               verified=True,
-                                               duplicate=False,
-                                               out_of_scope=False)
-
-    open_findings = Finding.objects.filter(endpoints__in=endpoints.qs,
-                                           false_p=False,
-                                           verified=True,
-                                           duplicate=False,
-                                           out_of_scope=False,
-                                           active=True,
-                                           mitigated__isnull=True)
-
-    closed_findings = Finding.objects.filter(endpoints__in=endpoints.qs,
-                                             false_p=False,
-                                             verified=True,
-                                             duplicate=False,
-                                             out_of_scope=False,
-                                             mitigated__isnull=False)
-    if generate:
-        report_form = ReportOptionsForm(request.GET)
-        if report_format == "AsciiDoc":
-            return render(request,
-                          "dojo/asciidoc_report.html",
-                          {"product_type": None,
-                           "product": product,
-                           "accepted_findings": accepted_findings,
-                           "open_findings": open_findings,
-                           "closed_findings": closed_findings,
-                           "verified_findings": verified_findings,
-                           "engagement": None,
-                           "test": None,
-                           "endpoints": endpoints.qs,
-                           "endpoint": None,
-                           "findings": None,
-                           "include_finding_notes": include_finding_notes,
-                           "include_finding_images": include_finding_images,
-                           "include_executive_summary": include_executive_summary,
-                           "include_table_of_contents": include_table_of_contents,
-                           "include_disclaimer": include_disclaimer,
-                           "disclaimer": disclaimer,
-                           "user": request.user,
-                           "title": "Generate Report",
-                           })
-        elif report_format == "HTML":
->>>>>>> a62ea5d9
             return render(request,
                           template,
                           {"product_type": None,
@@ -438,7 +355,6 @@
             msg = f"Report cannot be generated for object of type {type(obj).__name__}"
             raise Exception(msg)
 
-<<<<<<< HEAD
     report_format = request.GET.get('report_type', 'HTML')
     include_finding_notes = int(request.GET.get('include_finding_notes', 0))
     include_finding_images = int(request.GET.get('include_finding_images', 0))
@@ -446,15 +362,7 @@
     include_table_of_contents = int(request.GET.get('include_table_of_contents', 0))
     include_disclaimer = int(request.GET.get('include_disclaimer', 0))
     disclaimer = get_system_setting('disclaimer')
-=======
-    report_format = request.GET.get("report_type", "AsciiDoc")
-    include_finding_notes = int(request.GET.get("include_finding_notes", 0))
-    include_finding_images = int(request.GET.get("include_finding_images", 0))
-    include_executive_summary = int(request.GET.get("include_executive_summary", 0))
-    include_table_of_contents = int(request.GET.get("include_table_of_contents", 0))
-    include_disclaimer = int(request.GET.get("include_disclaimer", 0))
-    disclaimer = get_system_setting("disclaimer")
->>>>>>> a62ea5d9
+
     if include_disclaimer and len(disclaimer) == 0:
         disclaimer = "Please configure in System Settings."
     generate = "_generate" in request.GET
@@ -650,34 +558,7 @@
 
     if generate:
         report_form = ReportOptionsForm(request.GET)
-<<<<<<< HEAD
         if report_format == 'HTML':
-=======
-        if report_format == "AsciiDoc":
-            return render(request,
-                          "dojo/asciidoc_report.html",
-                          {"product_type": product_type,
-                           "product": product,
-                           "engagement": engagement,
-                           "test": test,
-                           "endpoint": endpoint,
-                           "findings": findings.qs.distinct().order_by("numerical_severity"),
-                           "include_finding_notes": include_finding_notes,
-                           "include_finding_images": include_finding_images,
-                           "include_executive_summary": include_executive_summary,
-                           "include_table_of_contents": include_table_of_contents,
-                           "include_disclaimer": include_disclaimer,
-                           "disclaimer": disclaimer,
-                           "user": user,
-                           "team_name": settings.TEAM_NAME,
-                           "title": report_title,
-                           "user_id": request.user.id,
-                           "host": report_url_resolver(request),
-                           "host_view": host_view,
-                           "context": context,
-                           })
-        elif report_format == "HTML":
->>>>>>> a62ea5d9
             return render(request,
                           template,
                           {"product_type": product_type,
