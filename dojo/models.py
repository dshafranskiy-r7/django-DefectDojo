--- conflicted
+++ resolved
@@ -232,19 +232,16 @@
     sla_low = models.IntegerField(default=120,
                                           verbose_name="Low Finding SLA Days",
                                           help_text="# of days to remediate a low finding.")
-<<<<<<< HEAD
-    credentials = models.CharField(max_length=3000, blank=True)
-    column_widths = models.CharField(max_length=1500, blank=True)
-    drive_folder_ID = models.CharField(max_length=100, blank=True)
-    enable_google_sheets = models.BooleanField(default=False, null=True, blank=True)
-=======
     allow_anonymous_survey_repsonse = models.BooleanField(
         default=False,
         blank=False,
         verbose_name="Allow Anonymous Survey Responses",
         help_text="Enable anyone with a link to the survey to answer a survey"
     )
->>>>>>> 77b24963
+    credentials = models.CharField(max_length=3000, blank=True)
+    column_widths = models.CharField(max_length=1500, blank=True)
+    drive_folder_ID = models.CharField(max_length=100, blank=True)
+    enable_google_sheets = models.BooleanField(default=False, null=True, blank=True)
 
 
 class SystemSettingsFormAdmin(forms.ModelForm):
