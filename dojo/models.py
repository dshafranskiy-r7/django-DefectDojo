--- conflicted
+++ resolved
@@ -1078,11 +1078,8 @@
         ordering = ('numerical_severity', '-date', 'title')
 
     def compute_hash_code(self):
-<<<<<<< HEAD
         hash_string = self.title + str(self.cwe) + str(self.line) + str(self.file_path) + str(self.description).decode('utf-8')
-=======
-        hash_string = self.title + str(self.cwe) + str(self.line) + str(self.file_path) + self.description
->>>>>>> e5693b67
+
         if self.dynamic_finding:
             endpoint_str = u''
             for e in self.endpoints.all():
@@ -1094,11 +1091,9 @@
             return hashlib.sha256(hash_string.encode('utf-8')).hexdigest()
         except:
             hash_string = hash_string.strip()
-<<<<<<< HEAD
+
         return hashlib.sha256(hash_string).hexdigest()
-=======
-            return hashlib.sha256(hash_string).hexdigest()
->>>>>>> e5693b67
+
 
     def duplicate_finding_set(self):
         return self.duplicate_list.all().order_by('title')
