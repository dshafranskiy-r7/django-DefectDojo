--- conflicted
+++ resolved
@@ -4,11 +4,7 @@
 
 setup(
     name='DefectDojo',
-<<<<<<< HEAD
-    version='1.5.3',
-=======
     version='1.5.4',
->>>>>>> dfe33512
     author='Greg Anderson',
     description="Tool for managing vulnerability engagements",
     install_requires=[
@@ -65,11 +61,7 @@
         'pbr',
         'django-slack',
         'asteval',
-<<<<<<< HEAD
-        'Markdown==2.6.11',
-=======
         'Markdown==3.0.1',
->>>>>>> dfe33512
         'pandas>=0.22.0',
         'django-dbbackup>=3.2.0',
         'django-markdownx>=2.0.23',
