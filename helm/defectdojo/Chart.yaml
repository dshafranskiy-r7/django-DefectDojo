apiVersion: v1
appVersion: "2.5.0-dev"
description: A Helm chart for Kubernetes to install DefectDojo
name: defectdojo
<<<<<<< HEAD
version: 1.6.22
=======
version: 1.6.22-dev
>>>>>>> 6520a685
icon: https://www.defectdojo.org/img/favicon.ico
maintainers:
  - name: madchap
    email: defectdojo-project@owasp.org
    url: https://github.com/DefectDojo/django-DefectDojo<|MERGE_RESOLUTION|>--- conflicted
+++ resolved
@@ -2,11 +2,7 @@
 appVersion: "2.5.0-dev"
 description: A Helm chart for Kubernetes to install DefectDojo
 name: defectdojo
-<<<<<<< HEAD
-version: 1.6.22
-=======
 version: 1.6.22-dev
->>>>>>> 6520a685
 icon: https://www.defectdojo.org/img/favicon.ico
 maintainers:
   - name: madchap
