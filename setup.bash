#!/bin/bash

NONE='\033[00m'
RED='\033[01;31m'
GREEN='\033[01;32m'
YELLOW='\033[01;33m'
PURPLE='\033[01;35m'
CYAN='\033[01;36m'
WHITE='\033[01;37m'
BOLD='\033[1m'
UNDERLINE='\033[4m'

#Supported databases
MYSQL=1
POSTGRES=2

function prompt_db_type() {
    read -p "Select database type: 1.) MySQL or 2.) Postgres: " DBTYPE
    if [ "$DBTYPE" == '1' ] || [ "$DBTYPE" == '2' ] ; then
    	echo "Setting up database"
    else
	echo "Please enter 1 or 2"
	prompt_db_type
    fi
}

# Get MySQL details
function get_db_details() {
    # Allow script to be called non-interactively using:
    # export AUTO_DOCKER=yes && /opt/django-DefectDojo/setup.bash
    if [ "$AUTO_DOCKER" != "yes" ]; then
        # Run interactively
        read -p "MySQL host: " SQLHOST
        read -p "MySQL port: " SQLPORT
        read -p "MySQL user (should already exist): " SQLUSER
        stty -echo
        read -p "Password for user: " SQLPWD; echo
        stty echo
        read -p "Database name (should NOT exist): " DBNAME
    else
        # Set the root password for mysql - install has it blank
        mysql -uroot -e "SET PASSWORD = PASSWORD('Cu3zehoh7eegoogohdoh1the');"
        # Default values for a automated Docker install
        echo "Setting default values for MySQL install"
        SQLHOST="localhost"
        SQLPORT="3306"
        SQLUSER="root"
        SQLPWD="Cu3zehoh7eegoogohdoh1the"
        DBNAME="dojodb"
    fi

    if mysql -fs -h "$SQLHOST" -P "$SQLPORT" -u"$SQLUSER" -p"$SQLPWD" "$DBNAME" >/dev/null 2>&1 </dev/null; then
        echo "Database $DBNAME already exists!"
        echo
        read -p "Drop database $DBNAME? [Y/n] " DELETE
        if [[ ! $DELETE =~ ^[nN]$ ]]; then
            mysqladmin -f --host="$SQLHOST" --port="$SQLPORT" --user="$SQLUSER" --password="$SQLPWD" drop "$DBNAME"
            mysqladmin    --host="$SQLHOST" --port="$SQLPORT" --user="$SQLUSER" --password="$SQLPWD" create "$DBNAME"
        else
            echo "Error! Must supply an empty database to proceed."
            echo
            get_db_details
        fi
    else
        if mysqladmin --host="$SQLHOST" --port="$SQLPORT" --user="$SQLUSER" --password="$SQLPWD" create $DBNAME; then
            echo "Created database $DBNAME."
        else
            echo "Error! Failed to create database $DBNAME. Check your credentials."
            echo
            get_db_details
        fi
    fi
}

function get_postgres_db_details() {
    read -p "Postgres host: " SQLHOST
    read -p "Postgres port: " SQLPORT
    read -p "Postgres user (should already exist): " SQLUSER
    stty -echo
    read -p "Password for user: " SQLPWD; echo
    stty echo
    read -p "Database name (should NOT exist): " DBNAME

    if [ "$( PGPASSWORD=$SQLPWD psql -h $SQLHOST -p $SQLPORT -U $SQLUSER -tAc "SELECT 1 FROM pg_database WHERE datname='$DBNAME'" )" = '1' ]
    then
        echo "Database $DBNAME already exists!"
        echo
        read -p "Drop database $DBNAME? [Y/n] " DELETE
        if [[ ! $DELETE =~ ^[nN]$ ]]; then
            PGPASSWORD=$SQLPWD dropdb $DBNAME -h $SQLHOST -p $SQLPORT -U $SQLUSER
            PGPASSWORD=$SQLPWD createdb $DBNAME -h $SQLHOST -p $SQLPORT -U $SQLUSER
        else
            read -p "Try and install anyway? [Y/n] " INSTALL
            if [[ $INSTALL =~ ^[nN]$ ]]; then
              echo
              get_postgres_db_details
            fi
        fi
    else
        PGPASSWORD=$SQLPWD createdb $DBNAME -h $SQLHOST -p $SQLPORT -U $SQLUSER
        if [ $? = 0 ]
        then
            echo "Created database $DBNAME."
        else
            echo "Error! Failed to create database $DBNAME. Check your credentials."
            echo
            get_postgres_db_details
        fi
    fi

}

echo "Welcome to DefectDojo! This is a quick script to get you up and running."
echo
# Allow script to be called non-interactively using:
# export AUTO_DOCKER=yes && /opt/django-DefectDojo/setup.bash
if [ "$AUTO_DOCKER" != "yes" ]; then
    prompt_db_type
else
    # Default to MySQL install
    DBTYPE=$MYSQL
fi
echo
echo "NEED SUDO PRIVILEGES FOR NEXT STEPS!"
echo
echo "Attempting to install required packages..."
echo


# Set up packages via Yum / APT

YUM_CMD=$(which yum)
APT_GET_CMD=$(which apt-get)
BREW_CMD=$(which brew)

if [[ ! -z "$YUM_CMD" ]]; then
    curl -sL https://rpm.nodesource.com/setup | sudo bash -
    wget https://dl.yarnpkg.com/rpm/yarn.repo -O /etc/yum.repos.d/yarn.repo
	sudo yum install gcc python-devel python-setuptools python-pip nodejs yarn wkhtmltopdf npm

        if [ "$DBTYPE" == $MYSQL ]; then
           echo "Installing MySQL client"
           sudo yum install libmysqlclient-dev mysql-server mysql-devel MySQL-python
        elif [ "$DBTYPE" == $POSTGRES ]; then
           echo "Installing Postgres client"
           sudo yum install libpq-dev postgresql postgresql-contrib libmysqlclient-dev
        fi
        sudo yum groupinstall 'Development Tools'
elif [[ ! -z "$APT_GET_CMD" ]]; then
     if [ "$DBTYPE" == $MYSQL ]; then
        echo "Installing MySQL client"
        sudo apt-get -y install libmysqlclient-dev mysql-server
     elif [ "$DBTYPE" == $POSTGRES ]; then
	echo "Installing Postgres client"
        sudo apt-get -y install libpq-dev postgresql postgresql-contrib libmysqlclient-dev
     fi
     sudo apt-get install -y curl apt-transport-https
     #Yarn
     curl -sS https://dl.yarnpkg.com/debian/pubkey.gpg | sudo apt-key add -
     echo "deb https://dl.yarnpkg.com/debian/ stable main" | sudo tee /etc/apt/sources.list.d/yarn.list
     #Node
     curl -sL https://deb.nodesource.com/setup_6.x | sudo -E bash
     sudo apt-get update && sudo apt-get install -y apt-transport-https libjpeg-dev gcc libssl-dev python-dev python-pip nodejs yarn wkhtmltopdf build-essential
elif [[ ! -z "$BREW_CMD" ]]; then
    brew install gcc openssl python node npm yarn Caskroom/cask/wkhtmltopdf
    if [ "$DBTYPE" == $MYSQL ]; then
        echo "Installing MySQL client"
        brew install mysql
    elif [ "$DBTYPE" == $POSTGRES ]; then
        echo "Installing Postgres client"
        brew install postgresql
    fi
else
	echo "ERROR! OS not supported. Try the Vagrant option."
	exit 1;
fi

echo

if [ "$DBTYPE" == $MYSQL ]; then
   echo "Installing MySQL client"
   get_db_details
elif [ "$DBTYPE" == $POSTGRES ]; then
   get_postgres_db_details
fi

unset HISTFILE

if [[ ! -z "$BREW_CMD" ]]; then
	LC_CTYPE=C
fi

SECRET=`cat /dev/urandom | LC_CTYPE=C tr -dc "a-zA-Z0-9" | head -c 128`

# Allow script to be called non-interactively using:
# export AUTO_DOCKER=yes && /opt/django-DefectDojo/setup.bash
if [ "$AUTO_DOCKER" != "yes" ]; then
    cp dojo/settings.dist.py dojo/settings.py
else
    # locate to the install directory first
    cd /opt/django-DefectDojo/
    cp dojo/settings.dist.py dojo/settings.py
fi

# Save MySQL details in settings file
if [[ ! -z $BREW_CMD ]]; then
  sed -i ''  "s/MYSQLHOST/$SQLHOST/g" dojo/settings.py
  sed -i ''  "s/MYSQLPORT/$SQLPORT/g" dojo/settings.py
  sed -i ''  "s/MYSQLUSER/$SQLUSER/g" dojo/settings.py
  sed -i ''  "s/MYSQLPWD/$SQLPWD/g" dojo/settings.py
  sed -i ''  "s/MYSQLDB/$DBNAME/g" dojo/settings.py
  sed -i ''  "s#DOJODIR#$PWD/dojo#g" dojo/settings.py
  sed -i ''  "s/DOJOSECRET/$SECRET/g" dojo/settings.py
  sed -i ''  "s#DOJO_MEDIA_ROOT#$PWD/media/#g" dojo/settings.py
  sed -i ''  "s#DOJO_STATIC_ROOT#$PWD/static/#g" dojo/settings.py
  if [ "$DBTYPE" == '1' ]; then
    sed -i ''  "s/BACKENDDB/django.db.backends.mysql/g" dojo/settings.py
  elif [ "$DBTYPE" == '2' ]; then
    sed -i ''  "s/BACKENDDB/django.db.backends.postgresql_psycopg2/g" dojo/settings.py
  fi

else
  sed -i  "s/MYSQLHOST/$SQLHOST/g" dojo/settings.py
  sed -i  "s/MYSQLPORT/$SQLPORT/g" dojo/settings.py
  sed -i  "s/MYSQLUSER/$SQLUSER/g" dojo/settings.py
  sed -i  "s/MYSQLPWD/$SQLPWD/g" dojo/settings.py
  sed -i  "s/MYSQLDB/$DBNAME/g" dojo/settings.py
  sed -i  "s#DOJODIR#$PWD/dojo#g" dojo/settings.py
  sed -i  "s/DOJOSECRET/$SECRET/g" dojo/settings.py
  sed -i  "s#DOJO_MEDIA_ROOT#$PWD/media/#g" dojo/settings.py
  sed -i  "s#DOJO_STATIC_ROOT#$PWD/static/#g" dojo/settings.py

  if [ "$DBTYPE" == '1' ]; then
    sed -i  "s/BACKENDDB/django.db.backends.mysql/g" dojo/settings.py
  elif [ "$DBTYPE" == '2' ]; then
    sed -i  "s/BACKENDDB/django.db.backends.postgresql_psycopg2/g" dojo/settings.py
  fi
fi

# Detect Python version
PYV=`python -c "import sys;t='{v[0]}.{v[1]}'.format(v=list(sys.version_info[:2]));sys.stdout.write(t)";`
if [[ "$PYV"<"2.7" ]]; then
    echo "ERROR: DefectDojo requires Python 2.7+"
    exit 1;
else
    echo "Leaving Django 1.8.10 requirement"
fi

# Detect if we're in a a virtualenv
if python -c 'import sys; print sys.real_prefix' 2>/dev/null; then
    pip install .
    python manage.py makemigrations dojo
    python manage.py makemigrations --merge --noinput
    python manage.py migrate
    echo -e "${GREEN}${BOLD}Create Dojo superuser:"
    tput sgr0
    python manage.py createsuperuser
    python manage.py loaddata product_type
    python manage.py loaddata test_type
    python manage.py loaddata development_environment
    python manage.py loaddata system_settings
    python manage.py installwatson
    python manage.py buildwatson
else
    pip install .
    python manage.py makemigrations dojo
    python manage.py makemigrations --merge --noinput
    python manage.py migrate
    # Allow script to be called non-interactively using:
    # export AUTO_DOCKER=yes && /opt/django-DefectDojo/setup.bash
    if [ "$AUTO_DOCKER" != "yes" ]; then
        echo -e "${GREEN}${BOLD}Create Dojo superuser:"
        tput sgr0
        python manage.py createsuperuser
    else
        # non-interactively setup the superuser
        python manage.py createsuperuser --noinput --username=admin --email='ed@example.com'
        /opt/django-DefectDojo/docker/setup-superuser.expect
    fi
    python manage.py loaddata product_type
    python manage.py loaddata test_type
    python manage.py loaddata development_environment
    python manage.py loaddata system_settings
    python manage.py installwatson
    python manage.py buildwatson
fi

<<<<<<< HEAD
echo "!!!!!!!!!!!!!!!!!!!"
echo $(id -u)
if [ $(id -u) = 0 ]; then
    echo "Creating dojo user!"
=======
if [ "$AUTO_DOCKER" == "yes"]; then
>>>>>>> 20a83a47
    adduser --disabled-password --gecos "DefectDojo" dojo
    chown -R dojo:dojo /opt/django-DefectDojo
    su - dojo -c 'cd /opt/django-DefectDojo/components && yarn && cd ..'
else
    cd components && yarn && cd ..
fi

python manage.py collectstatic --noinput

echo "=============================================================================="
echo
echo "SUCCESS! Now edit your settings.py file in the 'dojo' directory to complete the installation."
echo
echo "We suggest you consider changing the following defaults:"
echo
echo "    DEBUG = True  # you should set this to False when you are ready for production."
echo "    Uncomment the following lines if you enabled SSL/TLS on your server:"
echo "        SESSION_COOKIE_SECURE = True"
echo "        CSRF_COOKIE_SECURE = True"
echo "        SECURE_PROXY_SSL_HEADER = ('HTTP_X_FORWARDED_PROTO', 'https')"
echo "        SECURE_SSL_REDIRECT = True"
echo "        SECURE_BROWSER_XSS_FILTER = True"
echo "        django.middleware.security.SecurityMiddleware"
echo
echo "When you're ready to start the DefectDojo server, type in this directory:"
echo
echo "    python manage.py runserver"
echo<|MERGE_RESOLUTION|>--- conflicted
+++ resolved
@@ -285,14 +285,10 @@
     python manage.py buildwatson
 fi
 
-<<<<<<< HEAD
 echo "!!!!!!!!!!!!!!!!!!!"
 echo $(id -u)
-if [ $(id -u) = 0 ]; then
+if [ "$AUTO_DOCKER" == "yes"]; then
     echo "Creating dojo user!"
-=======
-if [ "$AUTO_DOCKER" == "yes"]; then
->>>>>>> 20a83a47
     adduser --disabled-password --gecos "DefectDojo" dojo
     chown -R dojo:dojo /opt/django-DefectDojo
     su - dojo -c 'cd /opt/django-DefectDojo/components && yarn && cd ..'
